[[source]]
url = "https://pypi.org/simple"
verify_ssl = true
name = "pypi"

[packages]
aiodns = "~=2.0"
arrow = "~=0.14"
beautifulsoup4 = "~=4.8"
fuzzywuzzy = "~=0.17"
pillow = "~=8.1"
pytz = "~=2019.2"
sentry-sdk = "~=0.19"
PyYAML = "~=5.4"
"discord.py" = "~=1.5.1"
async-rediscache = {extras = ["fakeredis"], version = "~=0.1.4"}
emojis = "~=0.6.0"
<<<<<<< HEAD
python-unsplash = "~=1.1.0"
=======
matplotlib = "~=3.4.1"
>>>>>>> 9524620d

[dev-packages]
flake8 = "~=3.8"
flake8-annotations = "~=2.3"
flake8-bugbear = "~=20.1"
flake8-docstrings = "~=1.5"
flake8-import-order = "~=0.18"
flake8-string-format = "~=0.3"
flake8-tidy-imports = "~=4.1"
flake8-todo = "~=0.7"
pep8-naming = "~=0.11"
pre-commit = "~=2.1"

[requires]
python_version = "3.8"

[scripts]
start = "python -m bot"
lint = "pre-commit run --all-files"
precommit = "pre-commit install"<|MERGE_RESOLUTION|>--- conflicted
+++ resolved
@@ -15,11 +15,7 @@
 "discord.py" = "~=1.5.1"
 async-rediscache = {extras = ["fakeredis"], version = "~=0.1.4"}
 emojis = "~=0.6.0"
-<<<<<<< HEAD
-python-unsplash = "~=1.1.0"
-=======
 matplotlib = "~=3.4.1"
->>>>>>> 9524620d
 
 [dev-packages]
 flake8 = "~=3.8"
