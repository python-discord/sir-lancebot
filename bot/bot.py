import asyncio
import logging
import socket
from typing import Optional

import discord
from aiohttp import AsyncResolver, ClientSession, TCPConnector
from async_rediscache import RedisSession
from discord import DiscordException, Embed
from discord.ext import commands

from bot import constants

log = logging.getLogger(__name__)

__all__ = ("Bot", "bot")


class Bot(commands.Bot):
    """
    Base bot instance.

    While in debug mode, the asset upload methods (avatar, banner, ...) will not
    perform the upload, and will instead only log the passed download urls and pretend
    that the upload was successful. See the `mock_in_debug` decorator for further details.
    """

    name = constants.Client.name

    def __init__(self, redis_session: RedisSession, **kwargs):
        super().__init__(**kwargs)
        self.http_session = ClientSession(
            connector=TCPConnector(resolver=AsyncResolver(), family=socket.AF_INET)
        )
        self._guild_available = asyncio.Event()
<<<<<<< HEAD
        self.loop.create_task(self.check_channels())
        self.loop.create_task(self.send_log("SeasonalBot", "Connected!"))
=======
        self.redis_session = redis_session

        self.loop.create_task(self.send_log(self.name, "Connected!"))
>>>>>>> f23beade

    @property
    def member(self) -> Optional[discord.Member]:
        """Retrieves the guild member object for the bot."""
        guild = self.get_guild(constants.Client.guild)
        if not guild:
            return None
        return guild.me

    async def close(self) -> None:
        """Close Redis session when bot is shutting down."""
        await super().close()

        if self.http_session:
            await self.http_session.close()

        if self.redis_session:
            await self.redis_session.close()

    def add_cog(self, cog: commands.Cog) -> None:
        """
        Delegate to super to register `cog`.

        This only serves to make the info log, so that extensions don't have to.
        """
        super().add_cog(cog)
        log.info(f"Cog loaded: {cog.qualified_name}")

    async def on_command_error(self, context: commands.Context, exception: DiscordException) -> None:
        """Check command errors for UserInputError and reset the cooldown if thrown."""
        if isinstance(exception, commands.UserInputError):
            context.command.reset_cooldown(context)
        else:
            await super().on_command_error(context, exception)

<<<<<<< HEAD
    async def _fetch_image(self, url: str) -> bytes:
        """Retrieve and read image from `url`."""
        log.debug(f"Getting image from: {url}")
        async with self.http_session.get(url) as resp:
            return await resp.read()

    async def _apply_asset(self, target: Union[Guild, User], asset: AssetType, url: str) -> bool:
        """
        Internal method for applying media assets to the guild or the bot.

        This shouldn't be called directly. The purpose of this method is mainly generic
        error handling to reduce needless code repetition.

        Return True if upload was successful, False otherwise.
        """
        log.info(f"Attempting to set {asset.name}: {url}")

        kwargs = {asset.value: await self._fetch_image(url)}
        try:
            async with async_timeout.timeout(5):
                await target.edit(**kwargs)

        except asyncio.TimeoutError:
            log.info("Asset upload timed out")
            return False

        except discord.HTTPException as discord_error:
            log.exception("Asset upload failed", exc_info=discord_error)
            return False

        else:
            log.info("Asset successfully applied")
            return True

    @mock_in_debug(return_value=True)
    async def set_banner(self, url: str) -> bool:
        """Set the guild's banner to image at `url`."""
        guild = self.get_guild(Client.guild)
        if guild is None:
            log.info("Failed to get guild instance, aborting asset upload")
            return False

        return await self._apply_asset(guild, AssetType.BANNER, url)

    @mock_in_debug(return_value=True)
    async def set_icon(self, url: str) -> bool:
        """Sets the guild's icon to image at `url`."""
        guild = self.get_guild(Client.guild)
        if guild is None:
            log.info("Failed to get guild instance, aborting asset upload")
            return False

        return await self._apply_asset(guild, AssetType.SERVER_ICON, url)

    @mock_in_debug(return_value=True)
    async def set_avatar(self, url: str) -> bool:
        """Set the bot's avatar to image at `url`."""
        return await self._apply_asset(self.user, AssetType.AVATAR, url)

    @mock_in_debug(return_value=True)
    async def set_nickname(self, new_name: str) -> bool:
        """Set the bot nickname in the main guild to `new_name`."""
        member = self.member
        if member is None:
            log.info("Failed to get bot member instance, aborting asset upload")
            return False

        log.info(f"Attempting to set nickname to {new_name}")
        try:
            await member.edit(nick=new_name)
        except discord.HTTPException as discord_error:
            log.exception("Setting nickname failed", exc_info=discord_error)
            return False
        else:
            log.info("Nickname set successfully")
            return True

    async def check_channels(self) -> None:
        """Verifies that all channel constants refer to channels which exist."""
        await self.wait_until_guild_available()
        all_channels = set(self.get_all_channels())
        for name, channel_id in vars(Channels).items():
            if name.startswith('_'):
                continue
            if channel_id not in all_channels:
                log.error(f'Channel "{name}" with ID {channel_id} missing')

=======
>>>>>>> f23beade
    async def send_log(self, title: str, details: str = None, *, icon: str = None) -> None:
        """Send an embed message to the devlog channel."""
        await self.wait_until_guild_available()
        devlog = self.get_channel(constants.Channels.devlog)

        if not devlog:
            log.info(f"Fetching devlog channel as it wasn't found in the cache (ID: {constants.Channels.devlog})")
            try:
                devlog = await self.fetch_channel(constants.Channels.devlog)
            except discord.HTTPException as discord_exc:
                log.exception("Fetch failed", exc_info=discord_exc)
                return

        if not icon:
            icon = self.user.avatar_url_as(format="png")

        embed = Embed(description=details)
        embed.set_author(name=title, icon_url=icon)

        await devlog.send(embed=embed)

    async def on_guild_available(self, guild: discord.Guild) -> None:
        """
        Set the internal `_guild_available` event when PyDis guild becomes available.

        If the cache appears to still be empty (no members, no channels, or no roles), the event
        will not be set.
        """
        if guild.id != constants.Client.guild:
            return

        if not guild.roles or not guild.members or not guild.channels:
            log.warning("Guild available event was dispatched but the cache appears to still be empty!")
            return

        self._guild_available.set()

    async def on_guild_unavailable(self, guild: discord.Guild) -> None:
        """Clear the internal `_guild_available` event when PyDis guild becomes unavailable."""
        if guild.id != constants.Client.guild:
            return

        self._guild_available.clear()

    async def wait_until_guild_available(self) -> None:
        """
        Wait until the PyDis guild becomes available (and the cache is ready).

        The on_ready event is inadequate because it only waits 2 seconds for a GUILD_CREATE
        gateway event before giving up and thus not populating the cache for unavailable guilds.
        """
        await self._guild_available.wait()


_allowed_roles = [discord.Object(id_) for id_ in constants.MODERATION_ROLES]

_intents = discord.Intents.default()  # Default is all intents except for privileged ones (Members, Presences, ...)
_intents.bans = False
_intents.integrations = False
_intents.invites = False
_intents.typing = False
_intents.webhooks = False

redis_session = RedisSession(
    address=(constants.RedisConfig.host, constants.RedisConfig.port),
    password=constants.RedisConfig.password,
    minsize=1,
    maxsize=20,
    use_fakeredis=constants.RedisConfig.use_fakeredis,
    global_namespace="sir-lancebot"
)
loop = asyncio.get_event_loop()
loop.run_until_complete(redis_session.connect())

bot = Bot(
    redis_session=redis_session,
    command_prefix=constants.Client.prefix,
    activity=discord.Game(name=f"Commands: {constants.Client.prefix}help"),
    allowed_mentions=discord.AllowedMentions(everyone=False, roles=_allowed_roles),
    intents=_intents,
)<|MERGE_RESOLUTION|>--- conflicted
+++ resolved
@@ -33,14 +33,10 @@
             connector=TCPConnector(resolver=AsyncResolver(), family=socket.AF_INET)
         )
         self._guild_available = asyncio.Event()
-<<<<<<< HEAD
+        self.redis_session = redis_session
         self.loop.create_task(self.check_channels())
-        self.loop.create_task(self.send_log("SeasonalBot", "Connected!"))
-=======
-        self.redis_session = redis_session
+        self.loop.create_task(self.send_log(self.name, "Connected!"))
 
-        self.loop.create_task(self.send_log(self.name, "Connected!"))
->>>>>>> f23beade
 
     @property
     def member(self) -> Optional[discord.Member]:
@@ -76,84 +72,6 @@
         else:
             await super().on_command_error(context, exception)
 
-<<<<<<< HEAD
-    async def _fetch_image(self, url: str) -> bytes:
-        """Retrieve and read image from `url`."""
-        log.debug(f"Getting image from: {url}")
-        async with self.http_session.get(url) as resp:
-            return await resp.read()
-
-    async def _apply_asset(self, target: Union[Guild, User], asset: AssetType, url: str) -> bool:
-        """
-        Internal method for applying media assets to the guild or the bot.
-
-        This shouldn't be called directly. The purpose of this method is mainly generic
-        error handling to reduce needless code repetition.
-
-        Return True if upload was successful, False otherwise.
-        """
-        log.info(f"Attempting to set {asset.name}: {url}")
-
-        kwargs = {asset.value: await self._fetch_image(url)}
-        try:
-            async with async_timeout.timeout(5):
-                await target.edit(**kwargs)
-
-        except asyncio.TimeoutError:
-            log.info("Asset upload timed out")
-            return False
-
-        except discord.HTTPException as discord_error:
-            log.exception("Asset upload failed", exc_info=discord_error)
-            return False
-
-        else:
-            log.info("Asset successfully applied")
-            return True
-
-    @mock_in_debug(return_value=True)
-    async def set_banner(self, url: str) -> bool:
-        """Set the guild's banner to image at `url`."""
-        guild = self.get_guild(Client.guild)
-        if guild is None:
-            log.info("Failed to get guild instance, aborting asset upload")
-            return False
-
-        return await self._apply_asset(guild, AssetType.BANNER, url)
-
-    @mock_in_debug(return_value=True)
-    async def set_icon(self, url: str) -> bool:
-        """Sets the guild's icon to image at `url`."""
-        guild = self.get_guild(Client.guild)
-        if guild is None:
-            log.info("Failed to get guild instance, aborting asset upload")
-            return False
-
-        return await self._apply_asset(guild, AssetType.SERVER_ICON, url)
-
-    @mock_in_debug(return_value=True)
-    async def set_avatar(self, url: str) -> bool:
-        """Set the bot's avatar to image at `url`."""
-        return await self._apply_asset(self.user, AssetType.AVATAR, url)
-
-    @mock_in_debug(return_value=True)
-    async def set_nickname(self, new_name: str) -> bool:
-        """Set the bot nickname in the main guild to `new_name`."""
-        member = self.member
-        if member is None:
-            log.info("Failed to get bot member instance, aborting asset upload")
-            return False
-
-        log.info(f"Attempting to set nickname to {new_name}")
-        try:
-            await member.edit(nick=new_name)
-        except discord.HTTPException as discord_error:
-            log.exception("Setting nickname failed", exc_info=discord_error)
-            return False
-        else:
-            log.info("Nickname set successfully")
-            return True
-
     async def check_channels(self) -> None:
         """Verifies that all channel constants refer to channels which exist."""
         await self.wait_until_guild_available()
@@ -164,8 +82,6 @@
             if channel_id not in all_channels:
                 log.error(f'Channel "{name}" with ID {channel_id} missing')
 
-=======
->>>>>>> f23beade
     async def send_log(self, title: str, details: str = None, *, icon: str = None) -> None:
         """Send an embed message to the devlog channel."""
         await self.wait_until_guild_available()
