--- conflicted
+++ resolved
@@ -13,163 +13,6 @@
 API_ROOT = "https://www.codewars.com/api/v1/code-challenges/{kata_id}"
 
 
-<<<<<<< HEAD
-=======
-class Challenges(commands.Cog):
-    """
-    Cog for a challenge command.
-
-    Pulls a random kata from codewars.com, and can be filtered through.
-    """
-
-    def __init__(self, bot: Bot):
-        self.bot = bot
-
-    @commands.command(aliases=["kata"])
-    async def challenge(self, ctx: commands.Context, language: str = "python", *, query: str = None) -> None:
-        """
-        The challenge command pulls a random kata (challenge) from codewars.com.
-
-        The different ways to use this command are:
-        `.challenge <language>` - Pulls a random challenge within that language's scope.
-        `.challenge <language> <difficulty>` - The difficulty can be from 1-8,
-        1 being the hardest, 8 being the easiest. This pulls a random challenge within that difficulty & language.
-        `.challenge <language> <query>` - Pulls a random challenge with the query provided under the language
-        `.challenge <language> <query>, <difficulty>` - Pulls a random challenge with the query provided,
-        under that difficulty within the language's scope.
-        """
-        get_kata_link = f"https://codewars.com/kata/search/{language}"
-
-        if language and not query:
-            level = f"-{choice(['1', '2', '3', '4', '5', '6', '7', '8'])}"
-        elif "," in query or ", " in query:
-            query_splitted = query.split("," if ", " not in query else ", ")
-
-            if len(query_splitted) > 2:
-                raise commands.BadArgument(
-                    "There can only be one comma within the query, separating the difficulty and the query itself."
-                )
-
-            query, level = query_splitted
-            level = f"-{level}"
-        elif query.isnumeric():
-            level, query = f"-{query}", None
-        else:
-            level = None
-
-        params = {name: value for name, value in zip(["q", "r[]"], [query, level]) if value}
-        params = {**params, "beta": "false"}
-        async with self.bot.http_session.get(get_kata_link, params=params) as response:
-            if response.status != 200:
-                logger.error(
-                    f"Unexpected status code {response.status} from codewars.com"
-                )
-            soup = BeautifulSoup(await response.text(), features="lxml")
-            first_kata_div = soup.find_all("div", class_="item-title px-0")
-
-            if not first_kata_div:
-                no_results_embed = Embed(
-                    title=choice(NEGATIVE_REPLIES),
-                    description="No results could be found with the filters provided.",
-                    color=Colours.soft_red,
-                )
-                await ctx.send(embed=no_results_embed)
-                return
-            elif not query:
-                first_kata_div = choice(first_kata_div)
-            elif len(first_kata_div) >= 3:
-                first_kata_div = choice(first_kata_div[:3])
-            else:
-                first_kata_div = first_kata_div[0]
-
-            # there are numerous divs before arriving at the id of the kata, which can be used for the link.
-            first_kata_id = first_kata_div.a["href"].split("/")[-1]
-
-        async with self.bot.http_session.get(API_ROOT.format(kata_id=first_kata_id)) as kata_information:
-            if response.status != 200:
-                logger.error(
-                    f"Unexpected status code {response.status} from codewars.com/api/v1"
-                )
-            kata_information = await kata_information.json()
-            # maps specific rgb codes to kyu (difficulty) of kata
-            mapping_of_kyu = {
-                -8: (221, 219, 218), -7: (221, 219, 218), -6: (236, 182, 19), -5: (236, 182, 19),
-                -4: (60, 126, 187), -3: (60, 126, 187), -2: (134, 108, 199), -1: (134, 108, 199)
-            }
-
-            kata_description = kata_information["description"]
-
-            # ensuring it isn't over the length 1024
-            if len(kata_description) > 1024:
-                kata_description = "\n".join(kata_description[:1000].split("\n")[:-1])
-                kata_description += f"\n[Read more]({f'https://codewars.com/kata/{first_kata_id}'})"
-
-            # creating the main kata embed
-            kata_embed = Embed(
-                title=kata_information['name'],
-                description=kata_description,
-                color=Color.from_rgb(*mapping_of_kyu[kata_information['rank']['id']]),
-            )
-            kata_embed.add_field(name="Difficulty", value=kata_information['rank']['name'], inline=False)
-
-            # creating the language embed
-            languages = '\n'.join(map(str.title, kata_information['languages']))
-            language_embed = Embed(
-                title="Languages Supported",
-                description=f"```nim\n{languages}```",
-                color=Colours.grass_green,
-            )
-
-            # creating the tags embed
-            tags = '\n'.join(kata_information['tags'])
-            tags_embed = Embed(
-                title="Tags",
-                description=f"```nim\n{tags}```",
-                color=Colours.grass_green,
-            )
-
-            # creating the miscellaneous embed
-            miscellaneous_embed = Embed(
-                title="Other Information",
-                color=Colours.grass_green,
-            )
-            miscellaneous_embed.add_field(
-                name="`Total Score`",
-                value=f"**{kata_information['voteScore']}**",
-                inline=False,
-            )
-            miscellaneous_embed.add_field(
-                name="`Total Stars`",
-                value=f"**{kata_information['totalStars']}**",
-                inline=False,
-            )
-            miscellaneous_embed.add_field(
-                name="`Total Completed`",
-                value=f"**{kata_information['totalCompleted']}**",
-                inline=False,
-            )
-            miscellaneous_embed.add_field(
-                name="`Total Attempts`",
-                value=f"**{kata_information['totalAttempts']}**",
-                inline=False,
-            )
-
-            # sending then editing so the dropdown can access the original message
-            original_message = await ctx.send(embed=kata_embed)
-            dropdown = InformationDropdown(
-                original_message=original_message,
-                main_embed=kata_embed,
-                language_embed=language_embed,
-                tags_embed=tags_embed,
-                other_info_embed=miscellaneous_embed,
-            )
-            await original_message.edit(
-                embed=kata_embed,
-                view=KataView(f'https://codewars.com/kata/{first_kata_id}', dropdown)
-            )
-
-
->>>>>>> e9865137
 class InformationDropdown(ui.Select):
     """A dropdown inheriting from ui.Select that allows finding out other information about the kata."""
 
