--- conflicted
+++ resolved
@@ -44,11 +44,7 @@
     @commands.command(name="epoch")
     async def epoch(self, ctx: commands.Context, *, date_time: Union[RelativeDate, AbsoluteDate] = None) -> None:
         """
-<<<<<<< HEAD
         Convert an entered time and date to a unix timestamp. Both relative and absolute times are accepted.
-=======
-        Converts an entered time and date to a unix timestamp. Both relative and absolute times are accepted.
->>>>>>> 74829391
         Eg ".epoch in 5 months 4 days and 2 hours"
         or ".epoch 2022/6/15 16:43 -04:00"
 
@@ -75,14 +71,9 @@
 
     def _format_dates(self, date: arrow.Arrow) -> list[str]:
         """
-<<<<<<< HEAD
         Return a list of dates formatted according to the discord timestamp styles.
-        These are used in the description of each option in the dropdown"""
-=======
-        returns a list of dates formatted according to the discord timestamp styles.
         These are used in the description of each option in the dropdown
         """
->>>>>>> 74829391
         date = date.to('utc')
         formatted = [str(int(date.timestamp()))]
         formatted += [date.format(d_format) for d_format in TIMESTAMP_FORMATS]
