--- conflicted
+++ resolved
@@ -11,11 +11,7 @@
 
 from bot.bot import Bot
 from bot.constants import (
-<<<<<<< HEAD
-    AdventOfCode as AocConfig, Channels, Colours, Emojis, Month, PYTHON_PREFIX, Roles, WHITELISTED_CHANNELS
-=======
-    AdventOfCode as AocConfig, Channels, Client, Colours, Emojis, Month, Roles, WHITELISTED_CHANNELS
->>>>>>> 0c7443d2
+    AdventOfCode as AocConfig, Channels, Client, Colours, Emojis, Month, PYTHON_PREFIX, Roles, WHITELISTED_CHANNELS
 )
 from bot.exts.events.advent_of_code import _helpers
 from bot.exts.events.advent_of_code.views.dayandstarview import AoCDropdownView
