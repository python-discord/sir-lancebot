--- conflicted
+++ resolved
@@ -1,4 +1,3 @@
-from contextlib import suppress
 from typing import Optional
 
 from cowsay import char_names, get_output_string
@@ -26,12 +25,9 @@
     async def cowsay(self, ctx: commands.Context, character: str = "Cow", *, text: Optional[str]) -> None:
         """Builds a cowsay string and sends it to Discord."""
         character = character.lower()
-<<<<<<< HEAD
-
-=======
         if not text:
             text = f"I'm a {character}"
->>>>>>> f735bdf0
+
         if "```" in text:
             text = text[:1] + "\u200b" + text[1:]
             text = text[:-2] + "\u200b" + text[-2:]
@@ -50,7 +46,7 @@
         try:
             await ctx.send(f"```\n{msgbody}\n```")
         except HTTPException:
-            raise commands.BadArgument("The message given for the specified character was too long! Please use something shorter.")
+            raise commands.BadArgument("The message given was too long! Please submit a shorter one.")
 
 
 def setup(bot: Bot) -> None:
