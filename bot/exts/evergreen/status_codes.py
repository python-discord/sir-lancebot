import discord
from discord.ext.commands import Bot, Cog, Context, group

HTTP_DOG_URL = "https://httpstatusdogs.com/img/{code}.jpg"
HTTP_CAT_URL = "https://http.cat/{code}.jpg"
STATUS_TEMPLATE = '**Status: {code}**'
ERR_404 = 'Unable to find status Floof for {code}.'
ERR_UNKNOWN = 'Error attempting to retrieve status Floof for {code}.'


class HTTPStatusCodes(Cog):
    """Commands that give HTTP statuses described and visualized by cats and dogs."""

    def __init__(self, bot: Bot):
        self.bot = bot

    @group(name="http_status", aliases=("status", "httpstatus"))
    async def http_status_group(self, ctx: Context) -> None:
        """Group containing dog and cat http status code commands."""
        if not ctx.invoked_subcommand:
            await ctx.send_help(ctx.command)

    @http_status_group.command(name='cat')
    async def http_cat(self, ctx: Context, code: int) -> None:
        """Assemble Cat URL and build Embed."""
        await self.build_embed(url=HTTP_CAT_URL.format(code), ctx=ctx, code=code)

    @http_status_group.command(name='dog')
    async def http_dog(self, ctx: Context, code: int) -> None:
        """Assemble Dog URL and build Embed."""
        await self.build_embed(url=HTTP_DOG_URL.format(code), ctx=ctx, code=code)

    async def build_embed(self, url: str, code: int, ctx: Context, ) -> None:
        """Attempt to build and dispatch embed. Append error message instead of something goes wrong."""
        async with self.bot.http_session.get(url, allow_redirects=False) as response:
            if 200 <= response.status <= 299:
                await ctx.send(embed=discord.Embed(title=STATUS_TEMPLATE.format(code), url=url))
<<<<<<< HEAD
            elif 404 == response.status:
                await ctx.send(embed=discord.Embed(title=STATUS_TEMPLATE.format(response.status), url=url))
=======
>>>>>>> 4ecba07d
            else:
                await ctx.send(embed=discord.Embed(
                    title=STATUS_TEMPLATE.format(code),
                    footer=ERR_404.format(code) if response.status == 404 else ERR_UNKNOWN.format(code))
                )


def setup(bot: Bot) -> None:
    """Load the HTTPStatusCodes cog."""
    bot.add_cog(HTTPStatusCodes(bot))<|MERGE_RESOLUTION|>--- conflicted
+++ resolved
@@ -35,11 +35,6 @@
         async with self.bot.http_session.get(url, allow_redirects=False) as response:
             if 200 <= response.status <= 299:
                 await ctx.send(embed=discord.Embed(title=STATUS_TEMPLATE.format(code), url=url))
-<<<<<<< HEAD
-            elif 404 == response.status:
-                await ctx.send(embed=discord.Embed(title=STATUS_TEMPLATE.format(response.status), url=url))
-=======
->>>>>>> 4ecba07d
             else:
                 await ctx.send(embed=discord.Embed(
                     title=STATUS_TEMPLATE.format(code),
