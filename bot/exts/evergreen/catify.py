--- conflicted
+++ resolved
@@ -13,19 +13,13 @@
         self.bot = bot
 
     @commands.command(aliases=["ᓚᘏᗢify", "ᓚᘏᗢ"])
-<<<<<<< HEAD
     async def catify(self, ctx: commands.Context, *, text: Optional[str]) -> None:
-        """Catifies your nickname or a given string."""
-        if text == ():
-=======
-    async def catify(self, ctx: commands.Context, *string: Optional[str]) -> None:
         """
         Convert the provided text into a cat themed sentence.
         
         If no text is given then the users nickname is edited.
         """
-        if len(string) == 0:
->>>>>>> adadd146
+        if len(text) == 0:
             display_name = ctx.author.display_name
             if len(display_name) >= 28:
                 await ctx.send("Your nickname is too long to be catified! Please change it.")
