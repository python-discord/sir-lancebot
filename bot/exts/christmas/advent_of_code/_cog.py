import json
import logging
from datetime import datetime, timedelta
from pathlib import Path

import discord
from discord.ext import commands

from bot.bot import Bot
from bot.constants import (
    AdventOfCode as AocConfig, Channels, Colours, Emojis, Month, Roles, WHITELISTED_CHANNELS,
)
from bot.exts.christmas.advent_of_code import _helpers
from bot.utils.decorators import InChannelCheckFailure, in_month, override_in_channel, with_role

log = logging.getLogger(__name__)

AOC_REQUEST_HEADER = {"user-agent": "PythonDiscord AoC Event Bot"}

<<<<<<< HEAD
AOC_WHITELIST = WHITELISTED_CHANNELS + (Channels.advent_of_code,)


=======
COUNTDOWN_STEP = 60 * 5

AOC_WHITELIST_RESTRICTED = WHITELISTED_CHANNELS + (Channels.advent_of_code_commands,)

# Some commands can be run in the regular advent of code channel
# They aren't spammy and foster discussion
AOC_WHITELIST = AOC_WHITELIST_RESTRICTED + (Channels.advent_of_code,)


async def countdown_status(bot: commands.Bot) -> None:
    """Set the playing status of the bot to the minutes & hours left until the next day's challenge."""
    log.info("Started `AoC Status Countdown` task")
    while _helpers.is_in_advent():
        _, time_left = _helpers.time_left_to_aoc_midnight()

        aligned_seconds = int(math.ceil(time_left.seconds / COUNTDOWN_STEP)) * COUNTDOWN_STEP
        hours, minutes = aligned_seconds // 3600, aligned_seconds // 60 % 60

        if aligned_seconds == 0:
            playing = "right now!"
        elif aligned_seconds == COUNTDOWN_STEP:
            playing = f"in less than {minutes} minutes"
        elif hours == 0:
            playing = f"in {minutes} minutes"
        elif hours == 23:
            playing = f"since {60 - minutes} minutes ago"
        else:
            playing = f"in {hours} hours and {minutes} minutes"

        # Status will look like "Playing in 5 hours and 30 minutes"
        await bot.change_presence(activity=discord.Game(playing))

        # Sleep until next aligned time or a full step if already aligned
        delay = time_left.seconds % COUNTDOWN_STEP or COUNTDOWN_STEP
        await asyncio.sleep(delay)


async def day_countdown(bot: commands.Bot) -> None:
    """
    Calculate the number of seconds left until the next day of Advent.

    Once we have calculated this we should then sleep that number and when the time is reached, ping
    the Advent of Code role notifying them that the new challenge is ready.
    """
    log.info("Started `Daily AoC Notification` task")
    while _helpers.is_in_advent():
        tomorrow, time_left = _helpers.time_left_to_aoc_midnight()

        # Prevent bot from being slightly too early in trying to announce today's puzzle
        await asyncio.sleep(time_left.seconds + 1)

        channel = bot.get_channel(Channels.advent_of_code)

        if not channel:
            log.error("Could not find the AoC channel to send notification in")
            break

        aoc_role = channel.guild.get_role(AocConfig.role_id)
        if not aoc_role:
            log.error("Could not find the AoC role to announce the daily puzzle")
            break

        puzzle_url = f"https://adventofcode.com/{AocConfig.year}/day/{tomorrow.day}"

        # Check if the puzzle is already available to prevent our members from spamming
        # the puzzle page before it's available by making a small HEAD request.
        for retry in range(1, 5):
            log.debug(f"Checking if the puzzle is already available (attempt {retry}/4)")
            async with bot.http_session.head(puzzle_url, raise_for_status=False) as resp:
                if resp.status == 200:
                    log.debug("Puzzle is available; let's send an announcement message.")
                    break
            log.debug(f"The puzzle is not yet available (status={resp.status})")
            await asyncio.sleep(10)
        else:
            log.error("The puzzle does does not appear to be available at this time, canceling announcement")
            break

        await channel.send(
            f"{aoc_role.mention} Good morning! Day {tomorrow.day} is ready to be attempted. "
            f"View it online now at {puzzle_url}. Good luck!",
            allowed_mentions=discord.AllowedMentions(
                everyone=False,
                users=False,
                roles=[discord.Object(AocConfig.role_id)],
            )
        )

        # Wait a couple minutes so that if our sleep didn't sleep enough
        # time we don't end up announcing twice.
        await asyncio.sleep(120)


>>>>>>> 0a91d499
class AdventOfCode(commands.Cog):
    """Advent of Code festivities! Ho Ho Ho!"""

    def __init__(self, bot: Bot) -> None:
        self.bot = bot

        self._base_url = f"https://adventofcode.com/{AocConfig.year}"
        self.global_leaderboard_url = f"https://adventofcode.com/{AocConfig.year}/leaderboard"

        self.about_aoc_filepath = Path("./bot/resources/advent_of_code/about.json")
        self.cached_about_aoc = self._build_about_embed()

        self.countdown_task = None
        self.status_task = None

<<<<<<< HEAD
        announcement_coro = _helpers.new_puzzle_announcement(self.bot)
        self.new_puzzle_announcement_task = self.bot.loop.create_task(announcement_coro)
=======
        countdown_coro = day_countdown(self.bot)
        self.countdown_task = self.bot.loop.create_task(countdown_coro)
        self.countdown_task.set_name("Daily AoC Notification")
        self.countdown_task.add_done_callback(_helpers.background_task_callback)
>>>>>>> 0a91d499

        status_coro = _helpers.countdown_status(self.bot)
        self.status_task = self.bot.loop.create_task(status_coro)
        self.status_task.set_name("AoC Status Countdown")
        self.status_task.add_done_callback(_helpers.background_task_callback)

    @commands.group(name="adventofcode", aliases=("aoc",))
    @override_in_channel(AOC_WHITELIST)
    async def adventofcode_group(self, ctx: commands.Context) -> None:
        """All of the Advent of Code commands."""
        if not ctx.invoked_subcommand:
            await ctx.send_help(ctx.command)

    @adventofcode_group.command(
        name="subscribe",
        aliases=("sub", "notifications", "notify", "notifs"),
        brief="Notifications for new days"
    )
    @override_in_channel(AOC_WHITELIST)
    async def aoc_subscribe(self, ctx: commands.Context) -> None:
        """Assign the role for notifications about new days being ready."""
        current_year = datetime.now().year
        if current_year != AocConfig.year:
            await ctx.send(f"You can't subscribe to {current_year}'s Advent of Code announcements yet!")
            return

        role = ctx.guild.get_role(AocConfig.role_id)
        unsubscribe_command = f"{ctx.prefix}{ctx.command.root_parent} unsubscribe"

        if role not in ctx.author.roles:
            await ctx.author.add_roles(role)
            await ctx.send("Okay! You have been __subscribed__ to notifications about new Advent of Code tasks. "
                           f"You can run `{unsubscribe_command}` to disable them again for you.")
        else:
            await ctx.send("Hey, you already are receiving notifications about new Advent of Code tasks. "
                           f"If you don't want them any more, run `{unsubscribe_command}` instead.")

    @in_month(Month.DECEMBER)
    @adventofcode_group.command(name="unsubscribe", aliases=("unsub",), brief="Notifications for new days")
    @override_in_channel(AOC_WHITELIST)
    async def aoc_unsubscribe(self, ctx: commands.Context) -> None:
        """Remove the role for notifications about new days being ready."""
        role = ctx.guild.get_role(AocConfig.role_id)

        if role in ctx.author.roles:
            await ctx.author.remove_roles(role)
            await ctx.send("Okay! You have been __unsubscribed__ from notifications about new Advent of Code tasks.")
        else:
            await ctx.send("Hey, you don't even get any notifications about new Advent of Code tasks currently anyway.")

    @adventofcode_group.command(name="countdown", aliases=("count", "c"), brief="Return time left until next day")
    @override_in_channel(AOC_WHITELIST)
    async def aoc_countdown(self, ctx: commands.Context) -> None:
        """Return time left until next day."""
        if not _helpers.is_in_advent():
            datetime_now = datetime.now(_helpers.EST)

            # Calculate the delta to this & next year's December 1st to see which one is closest and not in the past
            this_year = datetime(datetime_now.year, 12, 1, tzinfo=_helpers.EST)
            next_year = datetime(datetime_now.year + 1, 12, 1, tzinfo=_helpers.EST)
            deltas = (dec_first - datetime_now for dec_first in (this_year, next_year))
            delta = min(delta for delta in deltas if delta >= timedelta())  # timedelta() gives 0 duration delta

            # Add a finer timedelta if there's less than a day left
            if delta.days == 0:
                delta_str = f"approximately {delta.seconds // 3600} hours"
            else:
                delta_str = f"{delta.days} days"

            await ctx.send(f"The Advent of Code event is not currently running. "
                           f"The next event will start in {delta_str}.")
            return

        tomorrow, time_left = _helpers.time_left_to_est_midnight()

        hours, minutes = time_left.seconds // 3600, time_left.seconds // 60 % 60

        await ctx.send(f"There are {hours} hours and {minutes} minutes left until day {tomorrow.day}.")

    @adventofcode_group.command(name="about", aliases=("ab", "info"), brief="Learn about Advent of Code")
    @override_in_channel(AOC_WHITELIST)
    async def about_aoc(self, ctx: commands.Context) -> None:
        """Respond with an explanation of all things Advent of Code."""
        await ctx.send("", embed=self.cached_about_aoc)

    @adventofcode_group.command(name="join", aliases=("j",), brief="Learn how to join the leaderboard (via DM)")
    @override_in_channel(AOC_WHITELIST)
    async def join_leaderboard(self, ctx: commands.Context) -> None:
        """DM the user the information for joining the Python Discord leaderboard."""
        current_year = datetime.now().year
        if current_year != AocConfig.year:
            await ctx.send(f"The Python Discord leaderboard for {current_year} is not yet available!")
            return

        author = ctx.message.author
        log.info(f"{author.name} ({author.id}) has requested a PyDis AoC leaderboard code")

        if AocConfig.staff_leaderboard_id and any(r.id == Roles.helpers for r in author.roles):
            join_code = AocConfig.leaderboards[AocConfig.staff_leaderboard_id].join_code
        else:
            try:
                join_code = await _helpers.get_public_join_code(author)
            except _helpers.FetchingLeaderboardFailed:
                await ctx.send(":x: Failed to get join code! Notified maintainers.")
                return

        if not join_code:
            log.error(f"Failed to get a join code for user {author} ({author.id})")
            error_embed = discord.Embed(
                title="Unable to get join code",
                description="Failed to get a join code to one of our boards. Please notify staff.",
                colour=discord.Colour.red(),
            )
            await ctx.send(embed=error_embed)
            return

        info_str = [
            "To join our leaderboard, follow these steps:",
            "• Log in on https://adventofcode.com",
            "• Head over to https://adventofcode.com/leaderboard/private",
            f"• Use this code `{join_code}` to join the Python Discord leaderboard!",
        ]
        try:
            await author.send("\n".join(info_str))
        except discord.errors.Forbidden:
            log.debug(f"{author.name} ({author.id}) has disabled DMs from server members")
            await ctx.send(f":x: {author.mention}, please (temporarily) enable DMs to receive the join code")
        else:
            await ctx.message.add_reaction(Emojis.envelope)

    @adventofcode_group.command(
        name="leaderboard",
        aliases=("board", "lb"),
        brief="Get a snapshot of the PyDis private AoC leaderboard",
    )
    @override_in_channel(AOC_WHITELIST_RESTRICTED)
    async def aoc_leaderboard(self, ctx: commands.Context) -> None:
        """Get the current top scorers of the Python Discord Leaderboard."""
        async with ctx.typing():
            try:
                leaderboard = await _helpers.fetch_leaderboard()
            except _helpers.FetchingLeaderboardFailed:
                await ctx.send(":x: Unable to fetch leaderboard!")
                return

            number_of_participants = leaderboard["number_of_participants"]

            top_count = min(AocConfig.leaderboard_displayed_members, number_of_participants)
            header = f"Here's our current top {top_count}! {Emojis.christmas_tree * 3}"

            table = f"```\n{leaderboard['top_leaderboard']}\n```"
            info_embed = _helpers.get_summary_embed(leaderboard)

            await ctx.send(content=f"{header}\n\n{table}", embed=info_embed)

    @adventofcode_group.command(
        name="global",
        aliases=("globalboard", "gb"),
        brief="Get a link to the global leaderboard",
    )
    @override_in_channel(AOC_WHITELIST_RESTRICTED)
    async def aoc_global_leaderboard(self, ctx: commands.Context) -> None:
        """Get a link to the global Advent of Code leaderboard."""
        url = self.global_leaderboard_url
        global_leaderboard = discord.Embed(
            title="Advent of Code — Global Leaderboard",
            description=f"You can find the global leaderboard [here]({url})."
        )
        global_leaderboard.set_thumbnail(url=_helpers.AOC_EMBED_THUMBNAIL)
        await ctx.send(embed=global_leaderboard)

    @adventofcode_group.command(
        name="stats",
        aliases=("dailystats", "ds"),
        brief="Get daily statistics for the Python Discord leaderboard"
    )
    @override_in_channel(AOC_WHITELIST_RESTRICTED)
    async def private_leaderboard_daily_stats(self, ctx: commands.Context) -> None:
        """Send an embed with daily completion statistics for the Python Discord leaderboard."""
        try:
            leaderboard = await _helpers.fetch_leaderboard()
        except _helpers.FetchingLeaderboardFailed:
            await ctx.send(":x: Can't fetch leaderboard for stats right now!")
            return

        # The daily stats are serialized as JSON as they have to be cached in Redis
        daily_stats = json.loads(leaderboard["daily_stats"])
        async with ctx.typing():
            lines = ["Day   ⭐  ⭐⭐ |   %⭐    %⭐⭐\n================================"]
            for day, stars in daily_stats.items():
                star_one = stars["star_one"]
                star_two = stars["star_two"]
                p_star_one = star_one / leaderboard["number_of_participants"]
                p_star_two = star_two / leaderboard["number_of_participants"]
                lines.append(
                    f"{day:>2}) {star_one:>4}  {star_two:>4} | {p_star_one:>7.2%} {p_star_two:>7.2%}"
                )
            table = "\n".join(lines)
            info_embed = _helpers.get_summary_embed(leaderboard)
            await ctx.send(f"```\n{table}\n```", embed=info_embed)

    @with_role(Roles.admin, Roles.events_lead)
    @adventofcode_group.command(
        name="refresh",
        aliases=("fetch",),
        brief="Force a refresh of the leaderboard cache.",
    )
    async def refresh_leaderboard(self, ctx: commands.Context) -> None:
        """
        Force a refresh of the leaderboard cache.

        Note: This should be used sparingly, as we want to prevent sending too
        many requests to the Advent of Code server.
        """
        async with ctx.typing():
            try:
                await _helpers.fetch_leaderboard(invalidate_cache=True)
            except _helpers.FetchingLeaderboardFailed:
                await ctx.send(":x: Something went wrong while trying to refresh the cache!")
            else:
                await ctx.send("\N{OK Hand Sign} Refreshed leaderboard cache!")

    def cog_unload(self) -> None:
        """Cancel season-related tasks on cog unload."""
        log.debug("Unloading the cog and canceling the background task.")
        self.countdown_task.cancel()
        self.status_task.cancel()

    def _build_about_embed(self) -> discord.Embed:
        """Build and return the informational "About AoC" embed from the resources file."""
        with self.about_aoc_filepath.open("r", encoding="utf8") as f:
            embed_fields = json.load(f)

        about_embed = discord.Embed(
            title=self._base_url,
            colour=Colours.soft_green,
            url=self._base_url,
            timestamp=datetime.utcnow()
        )
        about_embed.set_author(name="Advent of Code", url=self._base_url)
        for field in embed_fields:
            about_embed.add_field(**field)

        about_embed.set_footer(text="Last Updated")
        return about_embed

    async def cog_command_error(self, ctx: commands.Context, error: Exception) -> None:
        """Custom error handler if an advent of code command was posted in the wrong channel."""
        if isinstance(error, InChannelCheckFailure):
            await ctx.send(f":x: Please use <#{Channels.advent_of_code_commands}> for aoc commands instead.")
            error.handled = True<|MERGE_RESOLUTION|>--- conflicted
+++ resolved
@@ -17,13 +17,6 @@
 
 AOC_REQUEST_HEADER = {"user-agent": "PythonDiscord AoC Event Bot"}
 
-<<<<<<< HEAD
-AOC_WHITELIST = WHITELISTED_CHANNELS + (Channels.advent_of_code,)
-
-
-=======
-COUNTDOWN_STEP = 60 * 5
-
 AOC_WHITELIST_RESTRICTED = WHITELISTED_CHANNELS + (Channels.advent_of_code_commands,)
 
 # Some commands can be run in the regular advent of code channel
@@ -31,91 +24,6 @@
 AOC_WHITELIST = AOC_WHITELIST_RESTRICTED + (Channels.advent_of_code,)
 
 
-async def countdown_status(bot: commands.Bot) -> None:
-    """Set the playing status of the bot to the minutes & hours left until the next day's challenge."""
-    log.info("Started `AoC Status Countdown` task")
-    while _helpers.is_in_advent():
-        _, time_left = _helpers.time_left_to_aoc_midnight()
-
-        aligned_seconds = int(math.ceil(time_left.seconds / COUNTDOWN_STEP)) * COUNTDOWN_STEP
-        hours, minutes = aligned_seconds // 3600, aligned_seconds // 60 % 60
-
-        if aligned_seconds == 0:
-            playing = "right now!"
-        elif aligned_seconds == COUNTDOWN_STEP:
-            playing = f"in less than {minutes} minutes"
-        elif hours == 0:
-            playing = f"in {minutes} minutes"
-        elif hours == 23:
-            playing = f"since {60 - minutes} minutes ago"
-        else:
-            playing = f"in {hours} hours and {minutes} minutes"
-
-        # Status will look like "Playing in 5 hours and 30 minutes"
-        await bot.change_presence(activity=discord.Game(playing))
-
-        # Sleep until next aligned time or a full step if already aligned
-        delay = time_left.seconds % COUNTDOWN_STEP or COUNTDOWN_STEP
-        await asyncio.sleep(delay)
-
-
-async def day_countdown(bot: commands.Bot) -> None:
-    """
-    Calculate the number of seconds left until the next day of Advent.
-
-    Once we have calculated this we should then sleep that number and when the time is reached, ping
-    the Advent of Code role notifying them that the new challenge is ready.
-    """
-    log.info("Started `Daily AoC Notification` task")
-    while _helpers.is_in_advent():
-        tomorrow, time_left = _helpers.time_left_to_aoc_midnight()
-
-        # Prevent bot from being slightly too early in trying to announce today's puzzle
-        await asyncio.sleep(time_left.seconds + 1)
-
-        channel = bot.get_channel(Channels.advent_of_code)
-
-        if not channel:
-            log.error("Could not find the AoC channel to send notification in")
-            break
-
-        aoc_role = channel.guild.get_role(AocConfig.role_id)
-        if not aoc_role:
-            log.error("Could not find the AoC role to announce the daily puzzle")
-            break
-
-        puzzle_url = f"https://adventofcode.com/{AocConfig.year}/day/{tomorrow.day}"
-
-        # Check if the puzzle is already available to prevent our members from spamming
-        # the puzzle page before it's available by making a small HEAD request.
-        for retry in range(1, 5):
-            log.debug(f"Checking if the puzzle is already available (attempt {retry}/4)")
-            async with bot.http_session.head(puzzle_url, raise_for_status=False) as resp:
-                if resp.status == 200:
-                    log.debug("Puzzle is available; let's send an announcement message.")
-                    break
-            log.debug(f"The puzzle is not yet available (status={resp.status})")
-            await asyncio.sleep(10)
-        else:
-            log.error("The puzzle does does not appear to be available at this time, canceling announcement")
-            break
-
-        await channel.send(
-            f"{aoc_role.mention} Good morning! Day {tomorrow.day} is ready to be attempted. "
-            f"View it online now at {puzzle_url}. Good luck!",
-            allowed_mentions=discord.AllowedMentions(
-                everyone=False,
-                users=False,
-                roles=[discord.Object(AocConfig.role_id)],
-            )
-        )
-
-        # Wait a couple minutes so that if our sleep didn't sleep enough
-        # time we don't end up announcing twice.
-        await asyncio.sleep(120)
-
-
->>>>>>> 0a91d499
 class AdventOfCode(commands.Cog):
     """Advent of Code festivities! Ho Ho Ho!"""
 
@@ -131,15 +39,10 @@
         self.countdown_task = None
         self.status_task = None
 
-<<<<<<< HEAD
-        announcement_coro = _helpers.new_puzzle_announcement(self.bot)
-        self.new_puzzle_announcement_task = self.bot.loop.create_task(announcement_coro)
-=======
-        countdown_coro = day_countdown(self.bot)
-        self.countdown_task = self.bot.loop.create_task(countdown_coro)
-        self.countdown_task.set_name("Daily AoC Notification")
-        self.countdown_task.add_done_callback(_helpers.background_task_callback)
->>>>>>> 0a91d499
+        notification_coro = _helpers.new_puzzle_announcement(self.bot)
+        self.notification_task = self.bot.loop.create_task(notification_coro)
+        self.notification_task.set_name("Daily AoC Notification")
+        self.notification_task.add_done_callback(_helpers.background_task_callback)
 
         status_coro = _helpers.countdown_status(self.bot)
         self.status_task = self.bot.loop.create_task(status_coro)
