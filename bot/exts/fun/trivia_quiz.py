--- conflicted
+++ resolved
@@ -16,11 +16,7 @@
 from rapidfuzz import fuzz
 
 from bot.bot import Bot
-<<<<<<< HEAD
-from bot.constants import Colours, MODERATION_ROLES, NEGATIVE_REPLIES
-=======
-from bot.constants import Client, Colours, NEGATIVE_REPLIES, Roles
->>>>>>> 0b4751d3
+from bot.constants import Client, Colours, MODERATION_ROLES, NEGATIVE_REPLIES
 
 logger = logging.getLogger(__name__)
 
