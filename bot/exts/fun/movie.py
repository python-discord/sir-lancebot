import logging
import random
from enum import Enum
from typing import Any

from aiohttp import ClientSession
from discord import Embed
from discord.ext.commands import Cog, Context, group

from bot.bot import Bot
from bot.constants import Tokens
<<<<<<< HEAD
from bot.utils.exceptions import APIError
from bot.utils.extensions import invoke_help_command
=======
>>>>>>> a7eccc01
from bot.utils.pagination import ImagePaginator

logger = logging.getLogger(__name__)

# Define base URL of TMDB
BASE_URL = "https://api.themoviedb.org/3/"

# Logo of TMDB
THUMBNAIL_URL = "https://i.imgur.com/LtFtC8H.png"

# Define movie params, that will be used for every movie request
MOVIE_PARAMS = {
    "api_key": Tokens.tmdb,
    "language": "en-US"
}

# Maximum value for `pages` API parameter. The maximum is documented as 1000 but
# anything over 500 returns an error.
MAX_PAGES = 500


class MovieGenres(Enum):
    """Movies Genre names and IDs."""

    Action = "28"
    Adventure = "12"
    Animation = "16"
    Comedy = "35"
    Crime = "80"
    Documentary = "99"
    Drama = "18"
    Family = "10751"
    Fantasy = "14"
    History = "36"
    Horror = "27"
    Music = "10402"
    Mystery = "9648"
    Romance = "10749"
    Science = "878"
    Thriller = "53"
    Western = "37"


class Movie(Cog):
    """Movie Cog contains movies command that grab random movies from TMDB."""

    def __init__(self, bot: Bot):
        self.bot = bot
        self.http_session: ClientSession = bot.http_session

    @group(name="movies", aliases=("movie",), invoke_without_command=True)
    async def movies(self, ctx: Context, genre: str = "", amount: int = 5) -> None:
        """
        Get random movies by specifying genre. Also support amount parameter,\
        that define how much movies will be shown.

        Default 5. Use .movies genres to get all available genres.
        """
        # Check is there more than 20 movies specified, due TMDB return 20 movies
        # per page, so this is max. Also you can't get less movies than 1, just logic
        if amount > 20:
            await ctx.send("You can't get more than 20 movies at once. (TMDB limits)")
            return
        elif amount < 1:
            await ctx.send("You can't get less than 1 movie.")
            return

        # Capitalize genre for getting data from Enum, get random page, send help when genre don't exist.
        genre = genre.capitalize()
        try:
            result = await self.get_movies_data(self.http_session, MovieGenres[genre].value, 1)
        except KeyError:
            await self.bot.invoke_help_command(ctx)
            return

        # Get random page. Max page is last page where is movies with this genre.
        page = random.randint(1, min(result["total_pages"], MAX_PAGES))

        # Get movies list from TMDB, check if results key in result. When not, raise error.
        movies = await self.get_movies_data(self.http_session, MovieGenres[genre].value, page)

        # Get all pages and embed
        pages = await self.get_pages(self.http_session, movies, amount)
        embed = await self.get_embed(genre)

        await ImagePaginator.paginate(pages, ctx, embed)

    @movies.command(name="genres", aliases=("genre", "g"))
    async def genres(self, ctx: Context) -> None:
        """Show all currently available genres for .movies command."""
        await ctx.send(f"Current available genres: {', '.join('`' + genre.name + '`' for genre in MovieGenres)}")

    async def get_movies_data(self, client: ClientSession, genre_id: str, page: int) -> list[dict[str, Any]]:
        """Return JSON of TMDB discover request."""
        # Define params of request
        params = {
            "api_key": Tokens.tmdb,
            "language": "en-US",
            "sort_by": "popularity.desc",
            "include_adult": "false",
            "include_video": "false",
            "page": page,
            "with_genres": genre_id
        }

        url = BASE_URL + "discover/movie"

        # Make discover request to TMDB, return result
        async with client.get(url, params=params) as resp:
            result, status = await resp.json(), resp.status
            # Check if "results" is in result. If not, throw error.
            if "results" not in result:
                err_msg = (
                    f"There was a problem making the TMDB API request. Response Code: {status}, "
                    f"TMDB: Status Code: {result.get('status_code', None)} "
                    f"TMDB: Status Message: {result.get('status_message', None)}, "
                    f"TMDB: Errors: {result.get('errors', None)}, "
                )
                logger.error(err_msg)
                raise APIError("TMDB API", status, err_msg)
            return result

    async def get_pages(self, client: ClientSession, movies: dict[str, Any], amount: int) -> list[tuple[str, str]]:
        """Fetch all movie pages from movies dictionary. Return list of pages."""
        pages = []

        for i in range(amount):
            movie_id = movies["results"][i]["id"]
            movie = await self.get_movie(client, movie_id)

            page, img = await self.create_page(movie)
            pages.append((page, img))

        return pages

    async def get_movie(self, client: ClientSession, movie: int) -> dict[str, Any]:
        """Get Movie by movie ID from TMDB. Return result dictionary."""
        if not isinstance(movie, int):
            raise ValueError("Error while fetching movie from TMDB, movie argument must be integer. ")
        url = BASE_URL + f"movie/{movie}"

        async with client.get(url, params=MOVIE_PARAMS) as resp:
            return await resp.json()

    async def create_page(self, movie: dict[str, Any]) -> tuple[str, str]:
        """Create page from TMDB movie request result. Return formatted page + image."""
        text = ""

        # Add title + tagline (if not empty)
        text += f"**{movie['title']}**\n"
        if movie["tagline"]:
            text += f"{movie['tagline']}\n\n"
        else:
            text += "\n"

        # Add other information
        text += f"**Rating:** {movie['vote_average']}/10 :star:\n"
        text += f"**Release Date:** {movie['release_date']}\n\n"

        text += "__**Production Information**__\n"

        companies = movie["production_companies"]
        countries = movie["production_countries"]

        text += f"**Made by:** {', '.join(company['name'] for company in companies)}\n"
        text += f"**Made in:** {', '.join(country['name'] for country in countries)}\n\n"

        text += "__**Some Numbers**__\n"

        budget = f"{movie['budget']:,d}" if movie['budget'] else "?"
        revenue = f"{movie['revenue']:,d}" if movie['revenue'] else "?"

        if movie["runtime"] is not None:
            duration = divmod(movie["runtime"], 60)
        else:
            duration = ("?", "?")

        text += f"**Budget:** ${budget}\n"
        text += f"**Revenue:** ${revenue}\n"
        text += f"**Duration:** {f'{duration[0]} hour(s) {duration[1]} minute(s)'}\n\n"

        text += movie["overview"]

        img = f"http://image.tmdb.org/t/p/w200{movie['poster_path']}"

        # Return page content and image
        return text, img

    async def get_embed(self, name: str) -> Embed:
        """Return embed of random movies. Uses name in title."""
        embed = Embed(title=f"Random {name} Movies")
        embed.set_footer(text="This product uses the TMDb API but is not endorsed or certified by TMDb.")
        embed.set_thumbnail(url=THUMBNAIL_URL)
        return embed


async def setup(bot: Bot) -> None:
    """Load the Movie Cog."""
    await bot.add_cog(Movie(bot))<|MERGE_RESOLUTION|>--- conflicted
+++ resolved
@@ -9,11 +9,7 @@
 
 from bot.bot import Bot
 from bot.constants import Tokens
-<<<<<<< HEAD
 from bot.utils.exceptions import APIError
-from bot.utils.extensions import invoke_help_command
-=======
->>>>>>> a7eccc01
 from bot.utils.pagination import ImagePaginator
 
 logger = logging.getLogger(__name__)
