--- conflicted
+++ resolved
@@ -171,11 +171,7 @@
         input_string = self._stutter(stutter_strength, input_string)
         input_string = self._emoji(emoji_strength, input_string)
         input_string = self._ext_emoji_replace(input_string)
-<<<<<<< HEAD
         input_string = self._uwu_emojis(input_string)
-=======
-        input_string = self._emoji_replace(input_string)
->>>>>>> e186bfef
         return input_string
 
     @commands.command(name="uwu", aliases=("uwuwize", "uwuify",))
