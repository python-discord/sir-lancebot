--- conflicted
+++ resolved
@@ -9,11 +9,7 @@
 from bot.constants import Colours, NEGATIVE_REPLIES
 
 # Defining all words in the list of words as a global variable
-<<<<<<< HEAD
-with open("bot/resources/fun/hangman_words.txt") as f:
-=======
 with open("bot/resources/fun/hangman_words.txt", encoding="utf-8") as f:
->>>>>>> d9fbaf36
     ALL_WORDS = [line.strip('\n') for line in f.readlines()]
 
 # Defining a list of images that will be used for the game to represent the hangman person
