import asyncio
import random
import re
from collections import defaultdict
from io import BytesIO
from itertools import product
from pathlib import Path
from urllib.parse import urlparse

import discord
from PIL import Image, ImageDraw, ImageFont
from discord.ext import commands

from bot.bot import Bot
from bot.constants import MODERATION_ROLES
from bot.utils.decorators import with_role


DECK = list(product(*[(0, 1, 2)]*4))

GAME_DURATION = 180

# Scoring
CORRECT_SOLN = 1
INCORRECT_SOLN = -1
CORRECT_GOOSE = 2
INCORRECT_GOOSE = -1

# Distribution of minimum acceptable solutions at board generation.
# This is for gameplay reasons, to shift the number of solutions per board up,
# while still making the end of the game unpredictable.
# Note: this is *not* the same as the distribution of number of solutions.

SOLN_DISTR = 0, 0.05, 0.05, 0.1, 0.15, 0.25, 0.2, 0.15, .05

IMAGE_PATH = Path("bot", "resources", "evergreen", "all_cards.png")
FONT_PATH = Path("bot", "resources", "evergreen", "LuckiestGuy-Regular.ttf")
HELP_IMAGE_PATH = Path("bot", "resources", "evergreen", "ducks_help_ex.png")

ALL_CARDS = Image.open(IMAGE_PATH)
LABEL_FONT = ImageFont.truetype(str(FONT_PATH), size=16)
CARD_WIDTH = 155
CARD_HEIGHT = 97

EMOJI_WRONG = "\u274C"

ANSWER_REGEX = re.compile(r'^\D*(\d+)\D+(\d+)\D+(\d+)\D*$')

HELP_TEXT = """
**Each card has 4 features**
Color, Number, Hat, and Accessory

**A valid flight**
3 cards where each feature is either all the same or all different

**Call "GOOSE"**
if you think there are no more flights

**+1** for each valid flight
**+2** for a correct "GOOSE" call
**-1** for any wrong answer

The first flight below is invalid: the first card has swords while the other two have no accessory.\
 It would be valid if the first card was empty-handed, or one of the other two had paintbrushes.

The second flight is valid because there are no 2:1 splits; each feature is either all the same or all different.
"""


def assemble_board_image(board: list[tuple[int]], rows: int, columns: int) -> Image:
    """Cut and paste images representing the given cards into an image representing the board."""
    new_im = Image.new("RGBA", (CARD_WIDTH*columns, CARD_HEIGHT*rows))
    draw = ImageDraw.Draw(new_im)
    for idx, card in enumerate(board):
        card_image = get_card_image(card)
        row, col = divmod(idx, columns)
        top, left = row * CARD_HEIGHT, col * CARD_WIDTH
        new_im.paste(card_image, (left, top))
        draw.text(
            xy=(left+5, top+5),  # magic numbers are buffers for the card labels
            text=str(idx),
            fill=(0, 0, 0),
            font=LABEL_FONT,
        )
    return new_im


def get_card_image(card: tuple[int]) -> Image:
    """Slice the image containing all the cards to get just this card."""
    # The master card image file should have 9x9 cards,
    # arranged such that their features can be interpreted as ordered trinary.
    row, col = divmod(as_trinary(card), 9)
    x1 = col * CARD_WIDTH
    x2 = x1 + CARD_WIDTH
    y1 = row * CARD_HEIGHT
    y2 = y1 + CARD_HEIGHT
    return ALL_CARDS.crop((x1, y1, x2, y2))


def as_trinary(card: tuple[int]) -> int:
    """Find the card's unique index by interpreting its features as trinary."""
    return int(''.join(str(x) for x in card), base=3)


class DuckGame:
    """A class for a single game."""

    def __init__(
        self,
        rows: int = 4,
        columns: int = 3,
        minimum_solutions: int = 1,
    ) -> None:
        """
        Take samples from the deck to generate a board.

        Args:
            rows (int, optional): Rows in the game board. Defaults to 4.
            columns (int, optional): Columns in the game board. Defaults to 3.
            minimum_solutions (int, optional): Minimum acceptable number of solutions in the board. Defaults to 1.
        """
        self.rows = rows
        self.columns = columns
        size = rows * columns

        self._solutions = None
        self.claimed_answers = {}
        self.scores = defaultdict(int)
        self.editing_embed = asyncio.Lock()

        self.board = random.sample(DECK, size)
        while len(self.solutions) < minimum_solutions:
            self.board = random.sample(DECK, size)

        self.board_msg = None
        self.found_msg = None

    @property
    def board(self) -> list[tuple[int]]:
        """Accesses board property."""
        return self._board

    @board.setter
    def board(self, val: list[tuple[int]]) -> None:
        """Erases calculated solutions if the board changes."""
        self._solutions = None
        self._board = val

    @property
    def solutions(self) -> None:
        """Calculate valid solutions and cache to avoid redoing work."""
        if self._solutions is None:
            self._solutions = set()
            for idx_a, card_a in enumerate(self.board):
                for idx_b, card_b in enumerate(self.board[idx_a+1:], start=idx_a+1):
                    # Two points determine a line, and there are exactly 3 points per line in {0,1,2}^4.
                    # The completion of a line will only be a duplicate point if the other two points are the same,
                    # which is prevented by the triangle iteration.
                    completion = tuple(
                        feat_a if feat_a == feat_b else 3-feat_a-feat_b
                        for feat_a, feat_b in zip(card_a, card_b)
                    )
                    try:
                        idx_c = self.board.index(completion)
                    except ValueError:
                        continue

                    # Indices within the solution are sorted to detect duplicate solutions modulo order.
                    solution = tuple(sorted((idx_a, idx_b, idx_c)))
                    self._solutions.add(solution)

        return self._solutions


class DuckGamesDirector(commands.Cog):
    """A cog for running Duck Duck Duck Goose games."""

    def __init__(self, bot: Bot) -> None:
        self.bot = bot
        self.current_games = {}

    @commands.group(
        name='duckduckduckgoose',
        aliases=['dddg', 'ddg', 'duckduckgoose', 'duckgoose'],
        invoke_without_command=True
    )
    @commands.cooldown(rate=1, per=2, type=commands.BucketType.channel)
    async def start_game(self, ctx: commands.Context) -> None:
        """Start a new Duck Duck Duck Goose game."""
        if ctx.channel.id in self.current_games:
            await ctx.send("There's already a game running!")
            return

        minimum_solutions, = random.choices(range(len(SOLN_DISTR)), weights=SOLN_DISTR)
        game = DuckGame(minimum_solutions=minimum_solutions)
        game.running = True
        self.current_games[ctx.channel.id] = game

<<<<<<< HEAD
        game.embed_msg = await self.send_board_embed(ctx, game)
=======
        game.board_msg = await self.send_board_embed(ctx, game)
        game.found_msg = await self.send_found_embed(ctx)
>>>>>>> 0b4751d3
        await asyncio.sleep(GAME_DURATION)

        # Checking for the channel ID in the currently running games is not sufficient.
        # The game could have been ended by a player, and a new game already started in the same channel.
        if game.running:
            try:
                del self.current_games[ctx.channel.id]
                await self.end_game(ctx.channel, game, end_message="Time's up!")
            except KeyError:
                pass

    @commands.Cog.listener()
    async def on_message(self, msg: discord.Message) -> None:
        """Listen for messages and process them as answers if appropriate."""
        if msg.author.bot:
            return

        channel = msg.channel
        if channel.id not in self.current_games:
            return

        game = self.current_games[channel.id]
        if msg.content.strip().lower() == 'goose':
            # If all of the solutions have been claimed, i.e. the "goose" call is correct.
            if len(game.solutions) == len(game.claimed_answers):
                try:
                    del self.current_games[channel.id]
                    game.scores[msg.author] += CORRECT_GOOSE
                    await self.end_game(channel, game, end_message=f"{msg.author.display_name} GOOSED!")
                except KeyError:
                    pass
            else:
                await msg.add_reaction(EMOJI_WRONG)
                game.scores[msg.author] += INCORRECT_GOOSE
            return

        # Valid answers contain 3 numbers.
        if not (match := re.match(ANSWER_REGEX, msg.content)):
            return
        answer = tuple(sorted(int(m) for m in match.groups()))

        # Be forgiving for answers that use indices not on the board.
        if not all(0 <= n < len(game.board) for n in answer):
            return

        # Also be forgiving for answers that have already been claimed (and avoid penalizing for racing conditions).
        if answer in game.claimed_answers:
            return

        if answer in game.solutions:
            game.claimed_answers[answer] = msg.author
            game.scores[msg.author] += CORRECT_SOLN
            await self.append_to_found_embed(game, f"{str(answer):12s}  -  {msg.author.display_name}")
        else:
            await msg.add_reaction(EMOJI_WRONG)
            game.scores[msg.author] += INCORRECT_SOLN

    async def send_board_embed(self, ctx: commands.Context, game: DuckGame) -> discord.Message:
        """Create and send an embed to display the board."""
        image = assemble_board_image(game.board, game.rows, game.columns)
        with BytesIO() as image_stream:
            image.save(image_stream, format="png")
            image_stream.seek(0)
            file = discord.File(fp=image_stream, filename="board.png")
        embed = discord.Embed(
            title="Duck Duck Duck Goose!",
<<<<<<< HEAD
            color=Colours.bright_green,
            footer=""
=======
            color=discord.Color.dark_purple(),
>>>>>>> 0b4751d3
        )
        embed.set_image(url="attachment://board.png")
        return await ctx.send(embed=embed, file=file)

    async def send_found_embed(self, ctx: commands.Context) -> discord.Message:
        """Create and send an embed to display claimed answers. This will be edited as the game goes on."""
        # Can't be part of the board embed because of discord.py limitations with editing an embed with an image.
        embed = discord.Embed(
            title="Flights Found",
            color=discord.Color.dark_purple(),
        )
        return await ctx.send(embed=embed)

    async def append_to_found_embed(self, game: DuckGame, text: str) -> None:
        """Append text to the claimed answers embed."""
        async with game.editing_embed:
<<<<<<< HEAD
            game_embed, = game.embed_msg.embeds
            old_footer = game_embed.footer.text
            if old_footer == discord.Embed.Empty:
                old_footer = ""
            game_embed.set_footer(text=f"{old_footer}\n{str(answer):12s}  -  {author.display_name}")
            await self.edit_embed_with_image(game.embed_msg, game_embed)
=======
            found_embed, = game.found_msg.embeds
            old_desc = found_embed.description or ""
            found_embed.description = f"{old_desc.rstrip()}\n{text}"
            await game.found_msg.edit(embed=found_embed)
>>>>>>> 0b4751d3

    async def end_game(self, channel: discord.TextChannel, game: DuckGame, end_message: str) -> None:
        """Edit the game embed to reflect the end of the game and mark the game as not running."""
        game.running = False

        scoreboard_embed = discord.Embed(
            title=end_message,
            color=discord.Color.dark_purple(),
        )
        scores = sorted(
            game.scores.items(),
            key=lambda item: item[1],
            reverse=True,
        )
        scoreboard = "Final scores:\n\n"
        scoreboard += "\n".join(f"{member.display_name}: {score}" for member, score in scores)
        scoreboard_embed.description = scoreboard
        await channel.send(embed=scoreboard_embed)

        missed = [ans for ans in game.solutions if ans not in game.claimed_answers]
        if missed:
            missed_text = "Flights everyone missed:\n" + "\n".join(f"{ans}" for ans in missed)
        else:
            missed_text = "All the flights were found!"
<<<<<<< HEAD

        game_embed, = game.embed_msg.embeds
        old_footer = game_embed.footer.text
        if old_footer == discord.Embed.Empty:
            old_footer = ""
        embed_as_dict = game_embed.to_dict()  # Cannot set embed color after initialization
        embed_as_dict["color"] = discord.Color.red().value
        game_embed = discord.Embed.from_dict(embed_as_dict)
        game_embed.set_footer(
            text=f"{old_footer.rstrip()}\n\n{missed_text}"
        )
        await self.edit_embed_with_image(game.embed_msg, game_embed)
=======
        await self.append_to_found_embed(game, f"\n{missed_text}")
>>>>>>> 0b4751d3

    @start_game.command(name="help")
    async def show_rules(self, ctx: commands.Context) -> None:
        """Explain the rules of the game."""
        await self.send_help_embed(ctx)

    @start_game.command(name="stop")
    @with_role(*MODERATION_ROLES)
    async def stop_game(self, ctx: commands.Context) -> None:
        """Stop a currently running game. Only available to mods."""
        try:
            game = self.current_games.pop(ctx.channel.id)
        except KeyError:
            await ctx.send("No game currently running in this channel")
            return
        await self.end_game(ctx.channel, game, end_message="Game canceled.")

    @staticmethod
    async def send_help_embed(ctx: commands.Context) -> discord.Message:
        """Send rules embed."""
        embed = discord.Embed(
            title="Compete against other players to find valid flights!",
            color=discord.Color.dark_purple(),
        )
        embed.description = HELP_TEXT
        file = discord.File(HELP_IMAGE_PATH, filename="help.png")
        embed.set_image(url="attachment://help.png")
        embed.set_footer(
            text="Tip: using Discord's compact message display mode can help keep the board on the screen"
        )
        return await ctx.send(file=file, embed=embed)

    @staticmethod
    async def edit_embed_with_image(msg: discord.Message, embed: discord.Embed) -> None:
        """Edit an embed without the attached image going wonky."""
        attach_name = urlparse(embed.image.url).path.split("/")[-1]
        embed.set_image(url=f"attachment://{attach_name}")
        await msg.edit(embed=embed)


def setup(bot: Bot) -> None:
    """Load the DuckGamesDirector cog."""
    bot.add_cog(DuckGamesDirector(bot))<|MERGE_RESOLUTION|>--- conflicted
+++ resolved
@@ -196,12 +196,8 @@
         game.running = True
         self.current_games[ctx.channel.id] = game
 
-<<<<<<< HEAD
-        game.embed_msg = await self.send_board_embed(ctx, game)
-=======
         game.board_msg = await self.send_board_embed(ctx, game)
         game.found_msg = await self.send_found_embed(ctx)
->>>>>>> 0b4751d3
         await asyncio.sleep(GAME_DURATION)
 
         # Checking for the channel ID in the currently running games is not sufficient.
@@ -268,12 +264,7 @@
             file = discord.File(fp=image_stream, filename="board.png")
         embed = discord.Embed(
             title="Duck Duck Duck Goose!",
-<<<<<<< HEAD
-            color=Colours.bright_green,
-            footer=""
-=======
             color=discord.Color.dark_purple(),
->>>>>>> 0b4751d3
         )
         embed.set_image(url="attachment://board.png")
         return await ctx.send(embed=embed, file=file)
@@ -290,19 +281,10 @@
     async def append_to_found_embed(self, game: DuckGame, text: str) -> None:
         """Append text to the claimed answers embed."""
         async with game.editing_embed:
-<<<<<<< HEAD
-            game_embed, = game.embed_msg.embeds
-            old_footer = game_embed.footer.text
-            if old_footer == discord.Embed.Empty:
-                old_footer = ""
-            game_embed.set_footer(text=f"{old_footer}\n{str(answer):12s}  -  {author.display_name}")
-            await self.edit_embed_with_image(game.embed_msg, game_embed)
-=======
             found_embed, = game.found_msg.embeds
             old_desc = found_embed.description or ""
             found_embed.description = f"{old_desc.rstrip()}\n{text}"
             await game.found_msg.edit(embed=found_embed)
->>>>>>> 0b4751d3
 
     async def end_game(self, channel: discord.TextChannel, game: DuckGame, end_message: str) -> None:
         """Edit the game embed to reflect the end of the game and mark the game as not running."""
@@ -327,22 +309,7 @@
             missed_text = "Flights everyone missed:\n" + "\n".join(f"{ans}" for ans in missed)
         else:
             missed_text = "All the flights were found!"
-<<<<<<< HEAD
-
-        game_embed, = game.embed_msg.embeds
-        old_footer = game_embed.footer.text
-        if old_footer == discord.Embed.Empty:
-            old_footer = ""
-        embed_as_dict = game_embed.to_dict()  # Cannot set embed color after initialization
-        embed_as_dict["color"] = discord.Color.red().value
-        game_embed = discord.Embed.from_dict(embed_as_dict)
-        game_embed.set_footer(
-            text=f"{old_footer.rstrip()}\n\n{missed_text}"
-        )
-        await self.edit_embed_with_image(game.embed_msg, game_embed)
-=======
         await self.append_to_found_embed(game, f"\n{missed_text}")
->>>>>>> 0b4751d3
 
     @start_game.command(name="help")
     async def show_rules(self, ctx: commands.Context) -> None:
