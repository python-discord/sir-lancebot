--- conflicted
+++ resolved
@@ -60,17 +60,14 @@
 
 
 class Colours:
-<<<<<<< HEAD
     blue = 0x0279fd
-=======
-    yellow = 0xf9f586
->>>>>>> b04385e7
-    soft_red = 0xcd6d6d
-    soft_green = 0x68c290
     bright_green = 0x01d277
     dark_green = 0x1f8b4c
     orange = 0xe67e22
     pink = 0xcf84e0
+    soft_green = 0x68c290
+    soft_red = 0xcd6d6d
+    yellow = 0xf9f586
 
 
 class Emojis:
