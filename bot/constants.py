<<<<<<< HEAD
from os import environ

class Colours:
    soft_red = 0xcd6d6d
    soft_green = 0x68c290

class Emojis:
    star = "\u2B50"
    christmas_tree = u"\U0001F384"

class AdventOfCode:
    leaderboard_cache_age_threshold_seconds = 3600
    leaderboard_id = 363275
    leaderboard_join_code = "363275-442b6939"
    leaderboard_max_displayed_members = 10
    session_cookie = environ.get("AOC_SESSION_COOKIE")
    year = 2018
=======
import logging
from os import environ
from typing import NamedTuple

from bot.bot import SeasonalBot

__all__ = ('Client', 'Roles', 'bot')

log = logging.getLogger(__name__)


class Channels(NamedTuple):
    admins = 365960823622991872
    announcements = 354619224620138496
    big_brother_logs = 468507907357409333
    bot = 267659945086812160
    checkpoint_test = 422077681434099723
    devalerts = 460181980097675264
    devlog = 409308876241108992
    devtest = 414574275865870337
    help_0 = 303906576991780866
    help_1 = 303906556754395136
    help_2 = 303906514266226689
    help_3 = 439702951246692352
    help_4 = 451312046647148554
    help_5 = 454941769734422538
    helpers = 385474242440986624
    message_log = 467752170159079424
    mod_alerts = 473092532147060736
    modlog = 282638479504965634
    off_topic_0 = 291284109232308226
    off_topic_1 = 463035241142026251
    off_topic_2 = 463035268514185226
    python = 267624335836053506
    reddit = 458224812528238616
    staff_lounge = 464905259261755392
    verification = 352442727016693763


class Client(NamedTuple):
    guild = int(environ.get('SEASONALBOT_GUILD', 267624335836053506))
    prefix = "."
    token = environ.get('SEASONALBOT_TOKEN')
    debug = environ.get('SEASONALBOT_DEBUG', '').lower() == 'true'
    season_override = environ.get('SEASON_OVERRIDE')


class Hacktoberfest(NamedTuple):
    channel_id = 498804484324196362
    voice_id = 514420006474219521


class Roles(NamedTuple):
    admin = 267628507062992896
    announcements = 463658397560995840
    champion = 430492892331769857
    contributor = 295488872404484098
    developer = 352427296948486144
    devops = 409416496733880320
    jammer = 423054537079783434
    moderator = 267629731250176001
    muted = 277914926603829249
    owner = 267627879762755584
    verified = 352427296948486144
    helpers = 267630620367257601
    rockstars = 458226413825294336


class Tokens(NamedTuple):
    giphy = environ.get("GIPHY_TOKEN")


bot = SeasonalBot(command_prefix=Client.prefix)
>>>>>>> 70d2170a
<|MERGE_RESOLUTION|>--- conflicted
+++ resolved
@@ -1,22 +1,3 @@
-<<<<<<< HEAD
-from os import environ
-
-class Colours:
-    soft_red = 0xcd6d6d
-    soft_green = 0x68c290
-
-class Emojis:
-    star = "\u2B50"
-    christmas_tree = u"\U0001F384"
-
-class AdventOfCode:
-    leaderboard_cache_age_threshold_seconds = 3600
-    leaderboard_id = 363275
-    leaderboard_join_code = "363275-442b6939"
-    leaderboard_max_displayed_members = 10
-    session_cookie = environ.get("AOC_SESSION_COOKIE")
-    year = 2018
-=======
 import logging
 from os import environ
 from typing import NamedTuple
@@ -85,9 +66,27 @@
     rockstars = 458226413825294336
 
 
+class Colours:
+    soft_red = 0xcd6d6d
+    soft_green = 0x68c290
+
+
+class Emojis:
+    star = "\u2B50"
+    christmas_tree = u"\U0001F384"
+
+
 class Tokens(NamedTuple):
     giphy = environ.get("GIPHY_TOKEN")
 
 
-bot = SeasonalBot(command_prefix=Client.prefix)
->>>>>>> 70d2170a
+class AdventOfCode:
+    leaderboard_cache_age_threshold_seconds = 3600
+    leaderboard_id = 363275
+    leaderboard_join_code = "363275-442b6939"
+    leaderboard_max_displayed_members = 10
+    session_cookie = environ.get("AOC_SESSION_COOKIE")
+    year = 2018
+
+
+bot = SeasonalBot(command_prefix=Client.prefix)