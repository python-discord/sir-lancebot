import json
import logging
import random
from datetime import timedelta
from pathlib import Path

import discord
from discord.ext import commands

from bot.constants import Channels

log = logging.getLogger(__name__)

SPOOKY_EMOJIS = [
    "\N{BAT}",
    "\N{DERELICT HOUSE BUILDING}",
    "\N{EXTRATERRESTRIAL ALIEN}",
    "\N{GHOST}",
    "\N{JACK-O-LANTERN}",
    "\N{SKULL}",
    "\N{SKULL AND CROSSBONES}",
    "\N{SPIDER WEB}",
]
PUMPKIN_ORANGE = discord.Color(0xFF7518)
INTERVAL = timedelta(hours=6).total_seconds()


class HalloweenFacts(commands.Cog):
    """A Cog for displaying interesting facts about Halloween."""

    def __init__(self, bot):
        self.bot = bot
        with open(Path("bot", "resources", "halloween", "halloween_facts.json"), "r") as file:
            self.halloween_facts = json.load(file)
        self.channel = None
        self.facts = list(enumerate(self.halloween_facts))
        random.shuffle(self.facts)

    @commands.Cog.listener()
    async def on_ready(self):
        """Get event Channel object and initialize fact task loop."""
<<<<<<< HEAD
        self.channel = self.bot.get_channel(Hacktoberfest.channel_id)
=======

        self.channel = self.bot.get_channel(Channels.seasonalbot_chat)
>>>>>>> 797c36a8
        self.bot.loop.create_task(self._fact_publisher_task())

    def random_fact(self):
        """Return a random fact from the loaded facts."""
        return random.choice(self.facts)

    @commands.command(name="spookyfact", aliases=("halloweenfact",), brief="Get the most recent Halloween fact")
    async def get_random_fact(self, ctx):
        """Reply with the most recent Halloween fact."""
        index, fact = self.random_fact()
        embed = self._build_embed(index, fact)
        await ctx.send(embed=embed)

    @staticmethod
    def _build_embed(index, fact):
        """Builds a Discord embed from the given fact and its index."""
        emoji = random.choice(SPOOKY_EMOJIS)
        title = f"{emoji} Halloween Fact #{index + 1}"
        return discord.Embed(title=title, description=fact, color=PUMPKIN_ORANGE)


def setup(bot):
    """Halloween facts Cog load."""
    bot.add_cog(HalloweenFacts(bot))
    log.info("HalloweenFacts cog loaded")<|MERGE_RESOLUTION|>--- conflicted
+++ resolved
@@ -39,12 +39,7 @@
     @commands.Cog.listener()
     async def on_ready(self):
         """Get event Channel object and initialize fact task loop."""
-<<<<<<< HEAD
-        self.channel = self.bot.get_channel(Hacktoberfest.channel_id)
-=======
-
         self.channel = self.bot.get_channel(Channels.seasonalbot_chat)
->>>>>>> 797c36a8
         self.bot.loop.create_task(self._fact_publisher_task())
 
     def random_fact(self):
