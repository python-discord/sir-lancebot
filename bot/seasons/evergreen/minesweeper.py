--- conflicted
+++ resolved
@@ -1,42 +1,21 @@
-import logging
 import typing
-from dataclasses import dataclass
 from random import random
 
-import discord
 from discord.ext import commands
 
-from bot.constants import Client
-
-MESSAGE_MAPPING = {
-    0: ":stop_button:",
-    1: ":one:",
-    2: ":two:",
-    3: ":three:",
-    4: ":four:",
-    5: ":five:",
-    6: ":six:",
-    7: ":seven:",
-    8: ":eight:",
-    9: ":nine:",
-    10: ":keycap_ten:",
-    "bomb": ":bomb:",
-    "hidden": ":grey_question:",
-    "flag": ":triangular_flag_on_post:"
-}
-
-log = logging.getLogger(__name__)
-
-
-class CoordinateConverter(commands.Converter):
-    """Converter for Coordinates."""
-
-    async def convert(self, ctx, Coordinate: str) -> typing.Tuple[int, int]:
-        """Take in a Coordinate string and turn it into x, y"""
-        if not 2 <= len(Coordinate) <= 3:
+GameBoard = typing.List[typing.List[typing.Union[str, int]]]
+DictOfGames = typing.Dict[int, typing.Dict]
+
+
+class CordConverter(commands.Converter):
+    """Converter for cords."""
+
+    async def convert(self, ctx, cord: str) -> typing.Tuple[int, int]:
+        """Take in a cord string and turn it into x, y"""
+        if not 2 <= len(cord) <= 3:
             raise commands.ArgumentParsingError()
-        value1 = Coordinate[0]
-        value2 = Coordinate[1:]
+        value1 = cord[0]
+        value2 = cord[1:]
         if not value2.isdigit():
             raise commands.ArgumentParsingError()
         x = ord(value1) - 97
@@ -46,53 +25,53 @@
         return x, y
 
 
-GameDict = typing.List[typing.List[typing.Union[str, int]]]
-
-
-@dataclass
-class Game:
-    """The data for a game."""
-
-    board: GameDict
-    revealed: GameDict
-    dm_msg: discord.message
-    chat_msg: discord.message
-
-
-DictOfGames = typing.Dict[int, Game]
-
-
 class Minesweeper(commands.Cog):
-    """Play a game of Minesweeper."""
+    """Play a game of minesweeper."""
 
     def __init__(self, bot: commands.Bot) -> None:
         self.games: DictOfGames = {}  # Store the currently running games
 
     @staticmethod
-    def get_neighbours(x: int, y: int) -> typing.Generator:
-        """Get all the neighbouring x and y including it self."""
-        for x_ in [x - 1, x, x + 1]:
-            for y_ in [y - 1, y, y + 1]:
-                if x_ != -1 and x_ != 10 and y_ != -1 and y_ != 10:
-                    yield x_, y_
-
-    def generate_board(self, bomb_chance: float) -> GameDict:
+    def is_bomb(cell: typing.Union[str, int]) -> int:
+        """Returns 1 if `cell` is a bomb if not 0"""
+        return cell == "bomb"
+
+    def generate_board(self, bomb_chance: float) -> GameBoard:
         """Generate a 2d array for the board."""
-        board: GameDict = [["bomb" if random() <= bomb_chance else "number" for _ in range(10)] for _ in range(10)]
+        board: GameBoard = [["bomb" if random() <= bomb_chance else "number" for _ in range(10)] for _ in range(10)]
         for y, row in enumerate(board):
             for x, cell in enumerate(row):
                 if cell == "number":
                     # calculate bombs near it
                     bombs = 0
-                    for x_, y_ in self.get_neighbours(x, y):
-                        if board[y_][x_] == "bomb":
-                            bombs += 1
+                    for x_ in [x - 1, x, x + 1]:
+                        for y_ in [y - 1, y, y + 1]:
+                            if x_ != -1 and x_ != 10 and y_ != -1 and y_ != 10 and board[y_][x_] == "bomb":
+                                bombs += 1
+
                     board[y][x] = bombs
         return board
 
     @staticmethod
-    def format_for_discord(board: GameDict) -> str:
-        """Format the board as a string for Discord."""
+    def format_for_discord(board: GameBoard) -> str:
+        """Format the board to a string for discord."""
+        mapping = {
+            0: ":stop_button:",
+            1: ":one:",
+            2: ":two:",
+            3: ":three:",
+            4: ":four:",
+            5: ":five:",
+            6: ":six:",
+            7: ":seven:",
+            8: ":eight:",
+            9: ":nine:",
+            10: ":keycap_ten:",
+            "bomb": ":bomb:",
+            "hidden": ":grey_question:",
+            "flag": ":triangular_flag_on_post:"
+        }
+
         discord_msg = (
             ":stop_button:    :regional_indicator_a::regional_indicator_b::regional_indicator_c:"
             ":regional_indicator_d::regional_indicator_e::regional_indicator_f::regional_indicator_g:"
@@ -100,9 +79,9 @@
         )
         rows: typing.List[str] = []
         for row_number, row in enumerate(board):
-            new_row = MESSAGE_MAPPING[row_number + 1] + "    "
+            new_row = mapping[row_number + 1] + "    "
             for cell in row:
-                new_row += MESSAGE_MAPPING[cell]
+                new_row += mapping[cell]
             rows.append(new_row)
 
         discord_msg += "\n".join(rows)
@@ -110,91 +89,63 @@
 
     @commands.command(name="minesweeper")
     async def minesweeper_command(self, ctx: commands.Context, bomb_chance: float = .2) -> None:
-        """Start a game of Minesweeper."""
-        if ctx.author.id in self.games:  # Player is already playing
-            msg = await ctx.send(f"{ctx.author.mention} you already have a game running!")
+        """Start a game of minesweeper."""
+        if ctx.author.id in self.games.keys():  # Player is already playing
+            msg = await ctx.send(f"{ctx.author.mention} you already have a game running")
             await msg.delete(delay=2)
             await ctx.message.delete(delay=2)
             return
 
         # Add game to list
-        board: GameDict = self.generate_board(bomb_chance)
-        revealed_board: GameDict = [["hidden"] * 10 for _ in range(10)]
-
-        await ctx.send(f"{ctx.author.mention} is playing Minesweeper")
+        board: GameBoard = self.generate_board(bomb_chance)
+        revealed_board: GameBoard = [["hidden" for _ in range(10)] for _ in range(10)]
+
+        await ctx.send(f"{ctx.author.mention} is playing minesweeper")
         chat_msg = await ctx.send(self.format_for_discord(revealed_board))
 
-        await ctx.author.send(
-            f"Play by typing: `{Client.prefix}reveal xy [xy]` or `{Client.prefix}flag xy [xy]` \n"
-            "Close the game with `.end`\n"
-            "Coordinates must be in format `<letter><number>`"
-        )
+        await ctx.author.send("play by typing: `.reveal xy [xy]` or `.flag xy [xy]` \n"
+                              "close the game with `.end`\n"
+                              "cords must be in format `<letter><number>`")
         dm_msg = await ctx.author.send(self.format_for_discord(revealed_board))
 
-        self.games[ctx.author.id] = Game(
-            board=board,
-            revealed=revealed_board,
-            dm_msg=dm_msg,
-            chat_msg=chat_msg
-        )
-
-    async def update_boards(self, ctx: commands.Context) -> None:
+        self.games[ctx.author.id] = {
+            "board": board,
+            "revealed": revealed_board,
+            "dm_msg": dm_msg,
+            "chat_msg": chat_msg
+        }
+
+    async def reload_board(self, ctx: commands.Context) -> None:
         """Update both playing boards."""
         game = self.games[ctx.author.id]
-        await game.dm_msg.delete()
-        game.dm_msg = await ctx.author.send(self.format_for_discord(game.revealed))
-        await game.chat_msg.edit(content=self.format_for_discord(game.revealed))
+        await game["dm_msg"].delete()
+        game["dm_msg"] = await ctx.author.send(self.format_for_discord(game["revealed"]))
+        await game["chat_msg"].edit(content=self.format_for_discord(game["revealed"]))
 
     @commands.dm_only()
     @commands.command(name="flag")
-    async def flag_command(self, ctx: commands.Context, *Coordinates: CoordinateConverter) -> None:
+    async def flag_command(self, ctx: commands.Context, *cords: CordConverter) -> None:
         """Place multiple flags on the board"""
-        board: GameDict = self.games[ctx.author.id].revealed
-        for x, y in Coordinates:
+        board: GameBoard = self.games[ctx.author.id]["revealed"]
+        for x, y in cords:
             if board[y][x] == "hidden":
                 board[y][x] = "flag"
 
-        await self.update_boards(ctx)
+        await self.reload_board(ctx)
 
     async def lost(self, ctx: commands.Context) -> None:
         """The player lost the game"""
         game = self.games[ctx.author.id]
-<<<<<<< HEAD
         game.revealed = game.board
         await ctx.author.send(":fire: You lost! :fire: ")
-        await game.chat_msg.channel.send(f":fire: {ctx.author.mention} just lost minesweeper :fire:")
-=======
-        game["revealed"] = game["board"]
-        await self.reload_board(ctx)
-        await ctx.author.send(":fire: You lost :fire: ")
-        await game["chat_msg"].channel.send(f":fire: {ctx.author.mention} just lost Minesweeper! :fire:")
-        del self.games[ctx.author.id]
->>>>>>> 13c81c80
+        await game.chat_msg.channel.send(f":fire: {ctx.author.mention} just lost Minesweeper! :fire:")
 
     async def won(self, ctx: commands.Context) -> None:
         """The player won the game"""
         game = self.games[ctx.author.id]
-<<<<<<< HEAD
         game.revealed = game.board
         await ctx.author.send(":tada:  You won! :tada: ")
-        await game.chat_msg.channel.send(f":tada: {ctx.author.mention} just won minesweeper :tada:")
-
-    def reveal_zeros(self, revealed: GameDict, board: GameDict, x: int, y: int) -> None:
-        """Recursively reveal adjacent cells when a 0 cell is encountered."""
-        for x_, y_ in self.get_neighbours(x, y):
-            if revealed[y_][x_] != "hidden":
-                continue
-            revealed[y_][x_] = board[y_][x_]
-            if board[y_][x_] == 0:
-                self.reveal_zeros(revealed, board, x_, y_)
-
-    async def check_if_won(self, ctx, revealed: GameDict, board: GameDict) -> bool:
-=======
-        game["revealed"] = game["board"]
-        await self.reload_board(ctx)
-        await ctx.author.send(":tada: You won! :tada: ")
-        await game["chat_msg"].channel.send(f":tada: {ctx.author.mention} just won Minesweeper! :tada:")
-        del self.games[ctx.author.id]
+        await game.chat_msg.channel.send(f":tada: {ctx.author.mention} just won Minesweeper! :tada:")
 
     def reveal_zeros(self, revealed: GameBoard, board: GameBoard, x: int, y: int) -> None:
         """Used when a 0 is encountered to do a flood fill"""
@@ -207,59 +158,51 @@
                     self.reveal_zeros(revealed, board, x_, y_)
 
     async def check_if_won(self, ctx, revealed: GameBoard, board: GameBoard) -> bool:
->>>>>>> 13c81c80
         """Checks if a player has won"""
-        for x in range(10):
-            for y in range(10):
-                if revealed[y][x] == "hidden" and board[y][x] != "bomb":
-                    return False
+        for x_ in range(10):
+            for y_ in range(10):
+                if revealed[y_][x_] == "hidden" and board[y_][x_] != "bomb":
+                    return True
         else:
             await self.won(ctx)
-            return True
-
-    async def reveal_one(self, ctx: commands.Context, revealed: GameDict, board: GameDict, x: int, y: int) -> bool:
+            return False
+
+    async def reveal_one(self, ctx: commands.Context, revealed: GameBoard, board: GameBoard, x: int, y: int) -> bool:
         """Reveal one square."""
         revealed[y][x] = board[y][x]
         if board[y][x] == "bomb":
             await self.lost(ctx)
-            return True  # game ended
+            return False
         elif board[y][x] == 0:
             self.reveal_zeros(revealed, board, x, y)
-        won = await self.check_if_won(ctx, revealed, board)
-        return won
+        return await self.check_if_won(ctx, revealed, board)
 
     @commands.dm_only()
     @commands.command(name="reveal")
-    async def reveal_command(self, ctx: commands.Context, *Coordinates: CoordinateConverter) -> None:
+    async def reveal_command(self, ctx: commands.Context, *cords: CordConverter) -> None:
         """Reveal multiple cells"""
         game = self.games[ctx.author.id]
-        revealed: GameDict = game.revealed
-        board: GameDict = game.board
-
-        for x, y in Coordinates:
-            if await self.reveal_one(ctx, revealed, board, x, y):  # game ended
-                await self.update_boards(ctx)
-                del self.games[ctx.author.id]
-                break
-        else:
-            await self.update_boards(ctx)
+        revealed: GameBoard = game["revealed"]
+        board: GameBoard = game["board"]
+
+        reload_board = True
+        for x, y in cords:
+            if not await self.reveal_one(ctx, revealed, board, x, y):
+                reload_board = False
+        if reload_board:
+            await self.reload_board(ctx)
 
     @commands.command(name="end")
     async def end_command(self, ctx: commands.Context):
         """End the current game"""
         game = self.games[ctx.author.id]
-        game.revealed = game.board
-        await self.update_boards(ctx)
+        game["revealed"] = game["board"]
+        await self.reload_board(ctx)
         await ctx.author.send(":no_entry: you canceled the game :no_entry:")
-<<<<<<< HEAD
-        await game.chat_msg.channel.send(f"{ctx.author.mention} just canceled minesweeper")
-=======
-        await game["chat_msg"].channel.send(f"{ctx.author.mention} just canceled Minesweeper.")
->>>>>>> 13c81c80
+        await game.chat_msg.channel.send(f"{ctx.author.mention} just canceled Minesweeper")
         del self.games[ctx.author.id]
 
 
 def setup(bot: commands.Bot) -> None:
-    """Load the Minesweeper cog."""
-    bot.add_cog(Minesweeper(bot))
-    log.info("minesweeper cog loaded")+    """Cog load."""
+    bot.add_cog(Minesweeper(bot))