--- conflicted
+++ resolved
@@ -23,7 +23,6 @@
 class Speedrun(commands.Cog):
     """Commands about the video game speedrunning community."""
 
-<<<<<<< HEAD
     def __init__(self, bot: commands.bot) -> None:
         self.bot = bot
 
@@ -34,13 +33,6 @@
 
     @speedrun.command(name="video")
     async def get_speedrun_video(self, ctx: commands.Context) -> None:
-=======
-    def __init__(self, bot: commands.Bot):
-        self.bot = bot
-
-    @commands.command(name="speedrun")
-    async def get_speedrun(self, ctx: commands.Context) -> None:
->>>>>>> e1dab123
         """Sends a link to a video of a random speedrun."""
         await ctx.send(choice(LINKS))
 
@@ -138,11 +130,7 @@
         return "Error"
 
 
-<<<<<<< HEAD
-def setup(bot: commands.bot) -> None:
-=======
 def setup(bot: commands.Bot) -> None:
->>>>>>> e1dab123
     """Load the Speedrun cog."""
     bot.add_cog(Speedrun(bot))
     log.info("Speedrun cog loaded")