try:
    from dotenv import load_dotenv
    print("Found .env file, loading environment variables from it.")
    load_dotenv(override=True)
except ModuleNotFoundError:
    pass

import asyncio
import os
from functools import partial, partialmethod

import arrow
from discord.ext import commands

<<<<<<< HEAD
from bot import log
from bot.command import Command
from bot.group import Group

log.setup()
=======
from bot import monkey_patches
from bot.constants import Client

# Configure the "TRACE" logging level (e.g. "log.trace(message)")
logging.TRACE = 5
logging.addLevelName(logging.TRACE, "TRACE")

logging.Logger.trace = monkey_patches.trace_log
>>>>>>> ff9565b8

# Set timestamp of when execution started (approximately)
start_time = arrow.utcnow()

# On Windows, the selector event loop is required for aiodns.
if os.name == "nt":
    asyncio.set_event_loop_policy(asyncio.WindowsSelectorEventLoopPolicy())

monkey_patches.patch_typing()

# Monkey-patch discord.py decorators to use the both the Command and Group subclasses which supports root aliases.
# Must be patched before any cogs are added.
commands.command = partial(commands.command, cls=monkey_patches.Command)
commands.GroupMixin.command = partialmethod(commands.GroupMixin.command, cls=monkey_patches.Command)

commands.group = partial(commands.group, cls=monkey_patches.Group)
commands.GroupMixin.group = partialmethod(commands.GroupMixin.group, cls=monkey_patches.Group)<|MERGE_RESOLUTION|>--- conflicted
+++ resolved
@@ -12,22 +12,9 @@
 import arrow
 from discord.ext import commands
 
-<<<<<<< HEAD
-from bot import log
-from bot.command import Command
-from bot.group import Group
+from bot import log, monkey_patches
 
 log.setup()
-=======
-from bot import monkey_patches
-from bot.constants import Client
-
-# Configure the "TRACE" logging level (e.g. "log.trace(message)")
-logging.TRACE = 5
-logging.addLevelName(logging.TRACE, "TRACE")
-
-logging.Logger.trace = monkey_patches.trace_log
->>>>>>> ff9565b8
 
 # Set timestamp of when execution started (approximately)
 start_time = arrow.utcnow()
