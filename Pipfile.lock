{
    "_meta": {
        "hash": {
<<<<<<< HEAD
            "sha256": "a5d864a4579e3ed7985b708a1974ae36c6aa30b5ced913b4db12ab00a8e1775f"
=======
            "sha256": "60a2d099395f3bba77488211c02604c5ad301bf7b806beda2b06601e889c5597"
>>>>>>> 70d2170a
        },
        "pipfile-spec": 6,
        "requires": {
            "python_version": "3.7"
        },
        "sources": [
            {
                "name": "pypi",
                "url": "https://pypi.org/simple",
                "verify_ssl": true
            }
        ]
    },
    "default": {
        "aiodns": {
            "hashes": [
                "sha256:99d0652f2c02f73bfa646bf44af82705260a523014576647d7959e664830b26b",
                "sha256:d8677adc679ce8d0ef706c14d9c3d2f27a0e0cc11d59730cdbaf218ad52dd9ea"
            ],
            "index": "pypi",
            "version": "==1.1.1"
        },
        "arrow": {
            "hashes": [
                "sha256:a558d3b7b6ce7ffc74206a86c147052de23d3d4ef0e17c210dd478c53575c4cd"
            ],
            "index": "pypi",
            "version": "==0.12.1"
        },
<<<<<<< HEAD
        "beautifulsoup4": {
            "hashes": [
                "sha256:194ec62a25438adcb3fdb06378b26559eda1ea8a747367d34c33cef9c7f48d57",
                "sha256:90f8e61121d6ae58362ce3bed8cd997efb00c914eae0ff3d363c32f9a9822d10",
                "sha256:f0abd31228055d698bb392a826528ea08ebb9959e6bea17c606fd9c9009db938"
            ],
            "index": "pypi",
            "version": "==4.6.3"
        },
=======
>>>>>>> 70d2170a
        "discord-py": {
            "git": "https://github.com/Rapptz/discord.py",
            "ref": "860d6a9ace8248dfeec18b8b159e7b757d9f56bb"
        },
        "pillow": {
            "hashes": [
                "sha256:00203f406818c3f45d47bb8fe7e67d3feddb8dcbbd45a289a1de7dd789226360",
                "sha256:0616f800f348664e694dddb0b0c88d26761dd5e9f34e1ed7b7a7d2da14b40cb7",
                "sha256:091136f2a37e9ed6bd8ce96fbf5269199ba6edee490d64de7ac934316f31ecca",
                "sha256:0d67ae9a5937b1348fa1d97c7dcb6b56aaef828ca6655298e96f2f3114ad829d",
                "sha256:0e1aaddd00ee9014fe7a61b9da61427233fcd7c7f193b5efd6689e0ec36bc42f",
                "sha256:1f7908aab90c92ad85af9d2fec5fc79456a89b3adcc26314d2cde0e238bd789e",
                "sha256:2ea3517cd5779843de8a759c2349a3cd8d3893e03ab47053b66d5ec6f8bc4f93",
                "sha256:39b662f65a067709a62943003c1e807d140e7fcf631fcfc66ebe905f8149b9f4",
                "sha256:3ddc19447cf42ef3ec564ab7ebbd4f67838ba9816d739befe29dd70149c775bd",
                "sha256:48a9f0538c91fc136b3a576bee0e7cd174773dc9920b310c21dcb5519722e82c",
                "sha256:5280ebc42641a1283b7b1f2c20e5b936692198b9dd9995527c18b794850be1a8",
                "sha256:576a8a7a57065dab968d9d18befa2594a7673dcdab78c9b1f34248410cc6118f",
                "sha256:5e334a23c8f7cb6079987a2ed9978821a42b4323a3a3bdbc132945348737f9a9",
                "sha256:5e34e4b5764af65551647f5cc67cf5198c1d05621781d5173b342e5e55bf023b",
                "sha256:63b120421ab85cad909792583f83b6ca3584610c2fe70751e23f606a3c2e87f0",
                "sha256:696b5e0109fe368d0057f484e2e91717b49a03f1e310f857f133a4acec9f91dd",
                "sha256:6cb528de694f503ea164541c151da6c18267727a7558e0c9716cc0383d89658a",
                "sha256:7306d851d5a0cfac9ea07f1177783836f4b37292e5f224a534a52111cb6a6451",
                "sha256:7e3e32346d991f1788026917d0a9c182d6d32dc757163eee7ca990f1f831499e",
                "sha256:870ed021a42b1b02b5fe4a739ea735f671a84128c0a666c705db2cb9abd528eb",
                "sha256:916da1c19e4012d06a372127d7140dae894806fad67ef44330e5600d77833581",
                "sha256:9303a289fa0811e1c6abd9ddebfc770556d7c3311cb2b32eff72164ddc49bc64",
                "sha256:9577888ecc0ad7d06c3746afaba339c94d62b59da16f7a5d1cff9e491f23dace",
                "sha256:987e1c94a33c93d9b209315bfda9faa54b8edfce6438a1e93ae866ba20de5956",
                "sha256:99a3bbdbb844f4fb5d6dd59fac836a40749781c1fa63c563bc216c27aef63f60",
                "sha256:99db8dc3097ceafbcff9cb2bff384b974795edeb11d167d391a02c7bfeeb6e16",
                "sha256:a379526415f54f9462bc65a4da76fb0acc05e3b2a21717dde79621cf4377e0e6",
                "sha256:a5a96cf49eb580756a44ecf12949e52f211e20bffbf5a95760ac14b1e499cd37",
                "sha256:a844b5d8120f99fb7cd276ff544ac5bd562b0c053760d59694e6bf747c6ca7f5",
                "sha256:a9284368e81a67a7f47d5ef1ef7e4f11a4f688485879f44cf5f9090bba1f9d94",
                "sha256:aa6ca3eb56704cdc0d876fc6047ffd5ee960caad52452fbee0f99908a141a0ae",
                "sha256:aade5e66795c94e4a2b2624affeea8979648d1b0ae3fcee17e74e2c647fc4a8a",
                "sha256:b78905860336c1d292409e3df6ad39cc1f1c7f0964e66844bbc2ebfca434d073",
                "sha256:b92f521cdc4e4a3041cc343625b699f20b0b5f976793fb45681aac1efda565f8",
                "sha256:bb2baf44e97811687893873eab8cf9f18b40321cc15d15ff9f91dc031e30631f",
                "sha256:bfde84bbd6ae5f782206d454b67b7ee8f7f818c29b99fd02bf022fd33bab14cb",
                "sha256:c2b62d3df80e694c0e4a0ed47754c9480521e25642251b3ab1dff050a4e60409",
                "sha256:c55d348c1c65896c1bd804527de4880d251ae832acf90d74ad525bb79e77d55c",
                "sha256:c5e2be6c263b64f6f7656e23e18a4a9980cffc671442795682e8c4e4f815dd9f",
                "sha256:c99aa3c63104e0818ec566f8ff3942fb7c7a8f35f9912cb63fd8e12318b214b2",
                "sha256:dae06620d3978da346375ebf88b9e2dd7d151335ba668c995aea9ed07af7add4",
                "sha256:db5499d0710823fa4fb88206050d46544e8f0e0136a9a5f5570b026584c8fd74",
                "sha256:dcd3cd17d291e01e47636101c4a6638ffb44c842d009973e3b5c1b67ff718c58",
                "sha256:f12df6b45abc18f27f6e21ce26f7cbf7aa19820911462e46536e22085658ca1e",
                "sha256:f36baafd82119c4a114b9518202f2a983819101dcc14b26e43fc12cbefdce00e",
                "sha256:f52b79c8796d81391ab295b04e520bda6feed54d54931708872e8f9ae9db0ea1",
                "sha256:fa2a50f762d06d84125db0b95d0121e9c640afa7edc23fc0848896760a390f8e",
                "sha256:fa49bb60792b542b95ca93a39041e7113843093ce3cfd216870118eb3798fcc9",
                "sha256:ff8cff01582fa1a7e533cb97f628531c4014af4b5f38e33cdcfe5eec29b6d888",
                "sha256:ffbccfe1c077b5f41738bd719518213c217be7a7a12a7e74113d05a0d6617390"
            ],
            "index": "pypi",
            "version": "==5.3.0"
        },
        "pycares": {
            "hashes": [
                "sha256:0e81c971236bb0767354f1456e67ab6ae305f248565ce77cd413a311f9572bf5",
                "sha256:11c0ff3ccdb5a838cbd59a4e59df35d31355a80a61393bca786ca3b44569ba10",
                "sha256:170d62bd300999227e64da4fa85459728cc96e62e44780bbc86a915fdae01f78",
                "sha256:36f4c03df57c41a87eb3d642201684eb5a8bc194f4bafaa9f60ee6dc0aef8e40",
                "sha256:371ce688776da984c4105c8ca760cc60944b9b49ccf8335c71dc7669335e6173",
                "sha256:3a2234516f7db495083d8bba0ccdaabae587e62cfcd1b8154d5d0b09d3a48dfc",
                "sha256:3f288586592c697109b2b06e3988b7e17d9765887b5fc367010ee8500cbddc86",
                "sha256:40134cee03c8bbfbc644d4c0bc81796e12dd012a5257fb146c5a5417812ee5f7",
                "sha256:722f5d2c5f78d47b13b0112f6daff43ce4e08e8152319524d14f1f917cc5125e",
                "sha256:7b18fab0ed534a898552df91bc804bd62bb3a2646c11e054baca14d23663e1d6",
                "sha256:8a39d03bd99ea191f86b990ef67ecce878d6bf6518c5cde9173fb34fb36beb5e",
                "sha256:8ea263de8bf1a30b0d87150b4aa0e3203cf93bc1723ea3e7408a7d25e1299217",
                "sha256:943e2dc67ff45ab4c81d628c959837d01561d7e185080ab7a276b8ca67573fb5",
                "sha256:9d56a54c93e64b30c0d31f394d9890f175edec029cd846221728f99263cdee82",
                "sha256:b95b339c11d824f0bb789d31b91c8534916fcbdce248cccce216fa2630bb8a90",
                "sha256:bbfd9aba1e172cd2ab7b7142d49b28cf44d6451c4a66a870aff1dc3cb84849c7",
                "sha256:d8637bcc2f901aa61ec1d754abc862f9f145cb0346a0249360df4c159377018e",
                "sha256:e2446577eeea79d2179c9469d9d4ce3ab8a07d7985465c3cb91e7d74abc329b6",
                "sha256:e72fa163f37ae3b09f143cc6690a36f012d13e905d142e1beed4ec0e593ff657",
                "sha256:f32b7c63094749fbc0c1106c9a785666ec8afd49ecfe7002a30bb7c42e62b47c",
                "sha256:f50be4dd53f009cfb4b98c3c6b240e18ff9b17e3f1c320bd594bb83eddabfcb2"
            ],
            "version": "==2.3.0"
        },
        "python-dateutil": {
            "hashes": [
                "sha256:063df5763652e21de43de7d9e00ccf239f953a832941e37be541614732cdfc93",
                "sha256:88f9287c0174266bb0d8cedd395cfba9c58e87e5ad86b2ce58859bc11be3cf02"
            ],
            "version": "==2.7.5"
        },
        "six": {
            "hashes": [
                "sha256:70e8a77beed4562e7f14fe23a786b54f6296e34344c23bc42f07b15018ff98e9",
                "sha256:832dc0e10feb1aa2c68dcc57dbb658f1c7e65b9b61af69048abc87a2db00a0eb"
            ],
            "version": "==1.11.0"
        }
    },
    "develop": {
        "attrs": {
            "hashes": [
                "sha256:10cbf6e27dbce8c30807caf056c8eb50917e0eaafe86347671b57254006c3e69",
                "sha256:ca4be454458f9dec299268d472aaa5a11f67a4ff70093396e1ceae9c76cf4bbb"
            ],
            "version": "==18.2.0"
        },
        "flake8": {
            "hashes": [
                "sha256:6a35f5b8761f45c5513e3405f110a86bea57982c3b75b766ce7b65217abe1670",
                "sha256:c01f8a3963b3571a8e6bd7a4063359aff90749e160778e03817cd9b71c9e07d2"
            ],
            "index": "pypi",
            "version": "==3.6.0"
        },
        "flake8-bugbear": {
            "hashes": [
                "sha256:07b6e769d7f4e168d590f7088eae40f6ddd9fa4952bed31602def65842682c83",
                "sha256:0ccf56975f4db1d69dc1cf3598c99d768ebf95d0cad27d76087954aa399b515a"
            ],
            "index": "pypi",
            "version": "==18.8.0"
        },
        "flake8-import-order": {
            "hashes": [
                "sha256:9be5ca10d791d458eaa833dd6890ab2db37be80384707b0f76286ddd13c16cbf",
                "sha256:feca2fd0a17611b33b7fa84449939196c2c82764e262486d5c3e143ed77d387b"
            ],
            "index": "pypi",
            "version": "==0.18"
        },
        "flake8-string-format": {
            "hashes": [
                "sha256:68ea72a1a5b75e7018cae44d14f32473c798cf73d75cbaed86c6a9a907b770b2",
                "sha256:774d56103d9242ed968897455ef49b7d6de272000cfa83de5814273a868832f1"
            ],
            "index": "pypi",
            "version": "==0.2.3"
        },
        "flake8-tidy-imports": {
            "hashes": [
                "sha256:5fc28c82bba16abb4f1154dc59a90487f5491fbdb27e658cbee241e8fddc1b91",
                "sha256:c05c9f7dadb5748a04b6fa1c47cb6ae5a8170f03cfb1dca8b37aec58c1ee6d15"
            ],
            "index": "pypi",
            "version": "==1.1.0"
        },
        "flake8-todo": {
            "hashes": [
                "sha256:6e4c5491ff838c06fe5a771b0e95ee15fc005ca57196011011280fc834a85915"
            ],
            "index": "pypi",
            "version": "==0.7"
        },
        "mccabe": {
            "hashes": [
                "sha256:ab8a6258860da4b6677da4bd2fe5dc2c659cff31b3ee4f7f5d64e79735b80d42",
                "sha256:dd8d182285a0fe56bace7f45b5e7d1a6ebcbf524e8f3bd87eb0f125271b8831f"
            ],
            "version": "==0.6.1"
        },
        "pycodestyle": {
            "hashes": [
                "sha256:cbc619d09254895b0d12c2c691e237b2e91e9b2ecf5e84c26b35400f93dcfb83",
                "sha256:cbfca99bd594a10f674d0cd97a3d802a1fdef635d4361e1a2658de47ed261e3a"
            ],
            "version": "==2.4.0"
        },
        "pyflakes": {
            "hashes": [
                "sha256:9a7662ec724d0120012f6e29d6248ae3727d821bba522a0e6b356eff19126a49",
                "sha256:f661252913bc1dbe7fcfcbf0af0db3f42ab65aabd1a6ca68fe5d466bace94dae"
            ],
            "version": "==2.0.0"
        }
    }
}<|MERGE_RESOLUTION|>--- conflicted
+++ resolved
@@ -1,11 +1,7 @@
 {
     "_meta": {
         "hash": {
-<<<<<<< HEAD
-            "sha256": "a5d864a4579e3ed7985b708a1974ae36c6aa30b5ced913b4db12ab00a8e1775f"
-=======
-            "sha256": "60a2d099395f3bba77488211c02604c5ad301bf7b806beda2b06601e889c5597"
->>>>>>> 70d2170a
+            "sha256": "3a42819305aee3c0cebc74cc6ba939e0744d1f4ac4db6d78659a67c569ac9dec"
         },
         "pipfile-spec": 6,
         "requires": {
@@ -35,7 +31,6 @@
             "index": "pypi",
             "version": "==0.12.1"
         },
-<<<<<<< HEAD
         "beautifulsoup4": {
             "hashes": [
                 "sha256:194ec62a25438adcb3fdb06378b26559eda1ea8a747367d34c33cef9c7f48d57",
@@ -45,33 +40,21 @@
             "index": "pypi",
             "version": "==4.6.3"
         },
-=======
->>>>>>> 70d2170a
         "discord-py": {
             "git": "https://github.com/Rapptz/discord.py",
-            "ref": "860d6a9ace8248dfeec18b8b159e7b757d9f56bb"
+            "ref": "66e5033785259400d340b8c00eaa8ad60fbbb82a"
         },
         "pillow": {
             "hashes": [
                 "sha256:00203f406818c3f45d47bb8fe7e67d3feddb8dcbbd45a289a1de7dd789226360",
                 "sha256:0616f800f348664e694dddb0b0c88d26761dd5e9f34e1ed7b7a7d2da14b40cb7",
-                "sha256:091136f2a37e9ed6bd8ce96fbf5269199ba6edee490d64de7ac934316f31ecca",
-                "sha256:0d67ae9a5937b1348fa1d97c7dcb6b56aaef828ca6655298e96f2f3114ad829d",
-                "sha256:0e1aaddd00ee9014fe7a61b9da61427233fcd7c7f193b5efd6689e0ec36bc42f",
                 "sha256:1f7908aab90c92ad85af9d2fec5fc79456a89b3adcc26314d2cde0e238bd789e",
                 "sha256:2ea3517cd5779843de8a759c2349a3cd8d3893e03ab47053b66d5ec6f8bc4f93",
-                "sha256:39b662f65a067709a62943003c1e807d140e7fcf631fcfc66ebe905f8149b9f4",
-                "sha256:3ddc19447cf42ef3ec564ab7ebbd4f67838ba9816d739befe29dd70149c775bd",
                 "sha256:48a9f0538c91fc136b3a576bee0e7cd174773dc9920b310c21dcb5519722e82c",
                 "sha256:5280ebc42641a1283b7b1f2c20e5b936692198b9dd9995527c18b794850be1a8",
-                "sha256:576a8a7a57065dab968d9d18befa2594a7673dcdab78c9b1f34248410cc6118f",
-                "sha256:5e334a23c8f7cb6079987a2ed9978821a42b4323a3a3bdbc132945348737f9a9",
                 "sha256:5e34e4b5764af65551647f5cc67cf5198c1d05621781d5173b342e5e55bf023b",
                 "sha256:63b120421ab85cad909792583f83b6ca3584610c2fe70751e23f606a3c2e87f0",
                 "sha256:696b5e0109fe368d0057f484e2e91717b49a03f1e310f857f133a4acec9f91dd",
-                "sha256:6cb528de694f503ea164541c151da6c18267727a7558e0c9716cc0383d89658a",
-                "sha256:7306d851d5a0cfac9ea07f1177783836f4b37292e5f224a534a52111cb6a6451",
-                "sha256:7e3e32346d991f1788026917d0a9c182d6d32dc757163eee7ca990f1f831499e",
                 "sha256:870ed021a42b1b02b5fe4a739ea735f671a84128c0a666c705db2cb9abd528eb",
                 "sha256:916da1c19e4012d06a372127d7140dae894806fad67ef44330e5600d77833581",
                 "sha256:9303a289fa0811e1c6abd9ddebfc770556d7c3311cb2b32eff72164ddc49bc64",
@@ -79,30 +62,20 @@
                 "sha256:987e1c94a33c93d9b209315bfda9faa54b8edfce6438a1e93ae866ba20de5956",
                 "sha256:99a3bbdbb844f4fb5d6dd59fac836a40749781c1fa63c563bc216c27aef63f60",
                 "sha256:99db8dc3097ceafbcff9cb2bff384b974795edeb11d167d391a02c7bfeeb6e16",
-                "sha256:a379526415f54f9462bc65a4da76fb0acc05e3b2a21717dde79621cf4377e0e6",
                 "sha256:a5a96cf49eb580756a44ecf12949e52f211e20bffbf5a95760ac14b1e499cd37",
-                "sha256:a844b5d8120f99fb7cd276ff544ac5bd562b0c053760d59694e6bf747c6ca7f5",
-                "sha256:a9284368e81a67a7f47d5ef1ef7e4f11a4f688485879f44cf5f9090bba1f9d94",
                 "sha256:aa6ca3eb56704cdc0d876fc6047ffd5ee960caad52452fbee0f99908a141a0ae",
                 "sha256:aade5e66795c94e4a2b2624affeea8979648d1b0ae3fcee17e74e2c647fc4a8a",
                 "sha256:b78905860336c1d292409e3df6ad39cc1f1c7f0964e66844bbc2ebfca434d073",
                 "sha256:b92f521cdc4e4a3041cc343625b699f20b0b5f976793fb45681aac1efda565f8",
-                "sha256:bb2baf44e97811687893873eab8cf9f18b40321cc15d15ff9f91dc031e30631f",
                 "sha256:bfde84bbd6ae5f782206d454b67b7ee8f7f818c29b99fd02bf022fd33bab14cb",
                 "sha256:c2b62d3df80e694c0e4a0ed47754c9480521e25642251b3ab1dff050a4e60409",
-                "sha256:c55d348c1c65896c1bd804527de4880d251ae832acf90d74ad525bb79e77d55c",
                 "sha256:c5e2be6c263b64f6f7656e23e18a4a9980cffc671442795682e8c4e4f815dd9f",
                 "sha256:c99aa3c63104e0818ec566f8ff3942fb7c7a8f35f9912cb63fd8e12318b214b2",
                 "sha256:dae06620d3978da346375ebf88b9e2dd7d151335ba668c995aea9ed07af7add4",
                 "sha256:db5499d0710823fa4fb88206050d46544e8f0e0136a9a5f5570b026584c8fd74",
-                "sha256:dcd3cd17d291e01e47636101c4a6638ffb44c842d009973e3b5c1b67ff718c58",
-                "sha256:f12df6b45abc18f27f6e21ce26f7cbf7aa19820911462e46536e22085658ca1e",
                 "sha256:f36baafd82119c4a114b9518202f2a983819101dcc14b26e43fc12cbefdce00e",
                 "sha256:f52b79c8796d81391ab295b04e520bda6feed54d54931708872e8f9ae9db0ea1",
-                "sha256:fa2a50f762d06d84125db0b95d0121e9c640afa7edc23fc0848896760a390f8e",
-                "sha256:fa49bb60792b542b95ca93a39041e7113843093ce3cfd216870118eb3798fcc9",
-                "sha256:ff8cff01582fa1a7e533cb97f628531c4014af4b5f38e33cdcfe5eec29b6d888",
-                "sha256:ffbccfe1c077b5f41738bd719518213c217be7a7a12a7e74113d05a0d6617390"
+                "sha256:ff8cff01582fa1a7e533cb97f628531c4014af4b5f38e33cdcfe5eec29b6d888"
             ],
             "index": "pypi",
             "version": "==5.3.0"
