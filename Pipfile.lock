--- conflicted
+++ resolved
@@ -1,11 +1,7 @@
 {
     "_meta": {
         "hash": {
-<<<<<<< HEAD
-            "sha256": "1ce42a63850c20a255374b603bf9f2990b41b527fbe3f35ae9ca043a62c59b69"
-=======
-            "sha256": "8861de068d14f2c48bebdc2691ab62753c502ffb20735aa7b037b154f9f84a9c"
->>>>>>> e1dab123
+            "sha256": "e408b04e681bab1def834c8477cd8701ec5bf4669e5932e7d014ccfa3328d2e9"
         },
         "pipfile-spec": 6,
         "requires": {
@@ -57,19 +53,11 @@
         },
         "arrow": {
             "hashes": [
-<<<<<<< HEAD
                 "sha256:10257c5daba1a88db34afa284823382f4963feca7733b9107956bed041aff24f",
                 "sha256:c2325911fcd79972cf493cfd957072f9644af8ad25456201ae1ede3316576eb4"
             ],
             "index": "pypi",
             "version": "==0.15.2"
-=======
-                "sha256:704f5403299fe092c69479e0a2516a434003e82d37439a9e47c31285faf3947b",
-                "sha256:9b92a8e151e168b742a36b622deadf860d1686af8c5bbe46eca8da04b10fe92f"
-            ],
-            "index": "pypi",
-            "version": "==0.15.0"
->>>>>>> e1dab123
         },
         "async-timeout": {
             "hashes": [
@@ -249,7 +237,6 @@
         },
         "pycparser": {
             "hashes": [
-                "sha256:83870b0dff6e9c1b1f721ee062f2e198c1ce7f107220020bf4de788dca009944",
                 "sha256:a988718abfad80b6b157acce7bf130a30876d27603738ac39f140993246b25b3"
             ],
             "version": "==2.19"
@@ -299,10 +286,10 @@
         },
         "urllib3": {
             "hashes": [
-                "sha256:b246607a25ac80bedac05c6f282e3cdaf3afb65420fd024ac94435cabe6e18d1",
-                "sha256:dbe59173209418ae49d485b87d1681aefa36252ee85884c31346debd19463232"
-            ],
-            "version": "==1.25.3"
+                "sha256:319cef72311e511d94be1bb478d202fde499935d0347a9e8f0d232dc3bce47c6",
+                "sha256:8a8090dd02b145256534c205e624eb20161080428ffa14408f6f283c0d0c356e"
+            ],
+            "version": "==1.25.4"
         },
         "websockets": {
             "hashes": [
