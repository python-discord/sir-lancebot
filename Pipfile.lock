{
    "_meta": {
        "hash": {
<<<<<<< HEAD
            "sha256": "28b57db4238f6dced9fe49be714328f1c01d01b7b16a2cda865b17ef726e9dc3"
=======
            "sha256": "577eb73d927cf69687453acf1d06c40b81aedab40a238402f14d5a9385413bc0"
>>>>>>> 87580f34
        },
        "pipfile-spec": 6,
        "requires": {
            "python_version": "3.7"
        },
        "sources": [
            {
                "name": "pypi",
                "url": "https://pypi.org/simple",
                "verify_ssl": true
            }
        ]
    },
    "default": {
        "aiodns": {
            "hashes": [
                "sha256:99d0652f2c02f73bfa646bf44af82705260a523014576647d7959e664830b26b",
                "sha256:d8677adc679ce8d0ef706c14d9c3d2f27a0e0cc11d59730cdbaf218ad52dd9ea"
            ],
            "index": "pypi",
            "version": "==1.1.1"
        },
        "arrow": {
            "hashes": [
                "sha256:a558d3b7b6ce7ffc74206a86c147052de23d3d4ef0e17c210dd478c53575c4cd"
            ],
            "index": "pypi",
            "version": "==0.12.1"
        },
        "discord-py": {
            "git": "https://github.com/Rapptz/discord.py",
            "ref": "rewrite"
        },
<<<<<<< HEAD
        "pycares": {
            "hashes": [
                "sha256:0e81c971236bb0767354f1456e67ab6ae305f248565ce77cd413a311f9572bf5",
                "sha256:11c0ff3ccdb5a838cbd59a4e59df35d31355a80a61393bca786ca3b44569ba10",
                "sha256:170d62bd300999227e64da4fa85459728cc96e62e44780bbc86a915fdae01f78",
                "sha256:36f4c03df57c41a87eb3d642201684eb5a8bc194f4bafaa9f60ee6dc0aef8e40",
                "sha256:371ce688776da984c4105c8ca760cc60944b9b49ccf8335c71dc7669335e6173",
                "sha256:3a2234516f7db495083d8bba0ccdaabae587e62cfcd1b8154d5d0b09d3a48dfc",
                "sha256:3f288586592c697109b2b06e3988b7e17d9765887b5fc367010ee8500cbddc86",
                "sha256:40134cee03c8bbfbc644d4c0bc81796e12dd012a5257fb146c5a5417812ee5f7",
                "sha256:722f5d2c5f78d47b13b0112f6daff43ce4e08e8152319524d14f1f917cc5125e",
                "sha256:7b18fab0ed534a898552df91bc804bd62bb3a2646c11e054baca14d23663e1d6",
                "sha256:8a39d03bd99ea191f86b990ef67ecce878d6bf6518c5cde9173fb34fb36beb5e",
                "sha256:8ea263de8bf1a30b0d87150b4aa0e3203cf93bc1723ea3e7408a7d25e1299217",
                "sha256:943e2dc67ff45ab4c81d628c959837d01561d7e185080ab7a276b8ca67573fb5",
                "sha256:9d56a54c93e64b30c0d31f394d9890f175edec029cd846221728f99263cdee82",
                "sha256:b95b339c11d824f0bb789d31b91c8534916fcbdce248cccce216fa2630bb8a90",
                "sha256:bbfd9aba1e172cd2ab7b7142d49b28cf44d6451c4a66a870aff1dc3cb84849c7",
                "sha256:d8637bcc2f901aa61ec1d754abc862f9f145cb0346a0249360df4c159377018e",
                "sha256:e2446577eeea79d2179c9469d9d4ce3ab8a07d7985465c3cb91e7d74abc329b6",
                "sha256:e72fa163f37ae3b09f143cc6690a36f012d13e905d142e1beed4ec0e593ff657",
                "sha256:f32b7c63094749fbc0c1106c9a785666ec8afd49ecfe7002a30bb7c42e62b47c",
                "sha256:f50be4dd53f009cfb4b98c3c6b240e18ff9b17e3f1c320bd594bb83eddabfcb2"
            ],
            "version": "==2.3.0"
=======
        "pillow": {
            "hashes": [
                "sha256:00203f406818c3f45d47bb8fe7e67d3feddb8dcbbd45a289a1de7dd789226360",
                "sha256:0616f800f348664e694dddb0b0c88d26761dd5e9f34e1ed7b7a7d2da14b40cb7",
                "sha256:091136f2a37e9ed6bd8ce96fbf5269199ba6edee490d64de7ac934316f31ecca",
                "sha256:0d67ae9a5937b1348fa1d97c7dcb6b56aaef828ca6655298e96f2f3114ad829d",
                "sha256:0e1aaddd00ee9014fe7a61b9da61427233fcd7c7f193b5efd6689e0ec36bc42f",
                "sha256:1f7908aab90c92ad85af9d2fec5fc79456a89b3adcc26314d2cde0e238bd789e",
                "sha256:2ea3517cd5779843de8a759c2349a3cd8d3893e03ab47053b66d5ec6f8bc4f93",
                "sha256:39b662f65a067709a62943003c1e807d140e7fcf631fcfc66ebe905f8149b9f4",
                "sha256:3ddc19447cf42ef3ec564ab7ebbd4f67838ba9816d739befe29dd70149c775bd",
                "sha256:48a9f0538c91fc136b3a576bee0e7cd174773dc9920b310c21dcb5519722e82c",
                "sha256:5280ebc42641a1283b7b1f2c20e5b936692198b9dd9995527c18b794850be1a8",
                "sha256:576a8a7a57065dab968d9d18befa2594a7673dcdab78c9b1f34248410cc6118f",
                "sha256:5e334a23c8f7cb6079987a2ed9978821a42b4323a3a3bdbc132945348737f9a9",
                "sha256:5e34e4b5764af65551647f5cc67cf5198c1d05621781d5173b342e5e55bf023b",
                "sha256:63b120421ab85cad909792583f83b6ca3584610c2fe70751e23f606a3c2e87f0",
                "sha256:696b5e0109fe368d0057f484e2e91717b49a03f1e310f857f133a4acec9f91dd",
                "sha256:6cb528de694f503ea164541c151da6c18267727a7558e0c9716cc0383d89658a",
                "sha256:7306d851d5a0cfac9ea07f1177783836f4b37292e5f224a534a52111cb6a6451",
                "sha256:7e3e32346d991f1788026917d0a9c182d6d32dc757163eee7ca990f1f831499e",
                "sha256:870ed021a42b1b02b5fe4a739ea735f671a84128c0a666c705db2cb9abd528eb",
                "sha256:916da1c19e4012d06a372127d7140dae894806fad67ef44330e5600d77833581",
                "sha256:9303a289fa0811e1c6abd9ddebfc770556d7c3311cb2b32eff72164ddc49bc64",
                "sha256:9577888ecc0ad7d06c3746afaba339c94d62b59da16f7a5d1cff9e491f23dace",
                "sha256:987e1c94a33c93d9b209315bfda9faa54b8edfce6438a1e93ae866ba20de5956",
                "sha256:99a3bbdbb844f4fb5d6dd59fac836a40749781c1fa63c563bc216c27aef63f60",
                "sha256:99db8dc3097ceafbcff9cb2bff384b974795edeb11d167d391a02c7bfeeb6e16",
                "sha256:a379526415f54f9462bc65a4da76fb0acc05e3b2a21717dde79621cf4377e0e6",
                "sha256:a5a96cf49eb580756a44ecf12949e52f211e20bffbf5a95760ac14b1e499cd37",
                "sha256:a844b5d8120f99fb7cd276ff544ac5bd562b0c053760d59694e6bf747c6ca7f5",
                "sha256:a9284368e81a67a7f47d5ef1ef7e4f11a4f688485879f44cf5f9090bba1f9d94",
                "sha256:aa6ca3eb56704cdc0d876fc6047ffd5ee960caad52452fbee0f99908a141a0ae",
                "sha256:aade5e66795c94e4a2b2624affeea8979648d1b0ae3fcee17e74e2c647fc4a8a",
                "sha256:b78905860336c1d292409e3df6ad39cc1f1c7f0964e66844bbc2ebfca434d073",
                "sha256:b92f521cdc4e4a3041cc343625b699f20b0b5f976793fb45681aac1efda565f8",
                "sha256:bb2baf44e97811687893873eab8cf9f18b40321cc15d15ff9f91dc031e30631f",
                "sha256:bfde84bbd6ae5f782206d454b67b7ee8f7f818c29b99fd02bf022fd33bab14cb",
                "sha256:c2b62d3df80e694c0e4a0ed47754c9480521e25642251b3ab1dff050a4e60409",
                "sha256:c55d348c1c65896c1bd804527de4880d251ae832acf90d74ad525bb79e77d55c",
                "sha256:c5e2be6c263b64f6f7656e23e18a4a9980cffc671442795682e8c4e4f815dd9f",
                "sha256:c99aa3c63104e0818ec566f8ff3942fb7c7a8f35f9912cb63fd8e12318b214b2",
                "sha256:dae06620d3978da346375ebf88b9e2dd7d151335ba668c995aea9ed07af7add4",
                "sha256:db5499d0710823fa4fb88206050d46544e8f0e0136a9a5f5570b026584c8fd74",
                "sha256:dcd3cd17d291e01e47636101c4a6638ffb44c842d009973e3b5c1b67ff718c58",
                "sha256:f12df6b45abc18f27f6e21ce26f7cbf7aa19820911462e46536e22085658ca1e",
                "sha256:f36baafd82119c4a114b9518202f2a983819101dcc14b26e43fc12cbefdce00e",
                "sha256:f52b79c8796d81391ab295b04e520bda6feed54d54931708872e8f9ae9db0ea1",
                "sha256:fa2a50f762d06d84125db0b95d0121e9c640afa7edc23fc0848896760a390f8e",
                "sha256:fa49bb60792b542b95ca93a39041e7113843093ce3cfd216870118eb3798fcc9",
                "sha256:ff8cff01582fa1a7e533cb97f628531c4014af4b5f38e33cdcfe5eec29b6d888",
                "sha256:ffbccfe1c077b5f41738bd719518213c217be7a7a12a7e74113d05a0d6617390"
            ],
            "index": "pypi",
            "version": "==5.3.0"
>>>>>>> 87580f34
        },
        "python-dateutil": {
            "hashes": [
                "sha256:063df5763652e21de43de7d9e00ccf239f953a832941e37be541614732cdfc93",
                "sha256:88f9287c0174266bb0d8cedd395cfba9c58e87e5ad86b2ce58859bc11be3cf02"
            ],
            "version": "==2.7.5"
        },
        "six": {
            "hashes": [
                "sha256:70e8a77beed4562e7f14fe23a786b54f6296e34344c23bc42f07b15018ff98e9",
                "sha256:832dc0e10feb1aa2c68dcc57dbb658f1c7e65b9b61af69048abc87a2db00a0eb"
            ],
            "version": "==1.11.0"
        }
    },
    "develop": {
        "attrs": {
            "hashes": [
                "sha256:10cbf6e27dbce8c30807caf056c8eb50917e0eaafe86347671b57254006c3e69",
                "sha256:ca4be454458f9dec299268d472aaa5a11f67a4ff70093396e1ceae9c76cf4bbb"
            ],
            "version": "==18.2.0"
        },
        "flake8": {
            "hashes": [
                "sha256:6a35f5b8761f45c5513e3405f110a86bea57982c3b75b766ce7b65217abe1670",
                "sha256:c01f8a3963b3571a8e6bd7a4063359aff90749e160778e03817cd9b71c9e07d2"
            ],
            "index": "pypi",
            "version": "==3.6.0"
        },
        "flake8-bugbear": {
            "hashes": [
                "sha256:07b6e769d7f4e168d590f7088eae40f6ddd9fa4952bed31602def65842682c83",
                "sha256:0ccf56975f4db1d69dc1cf3598c99d768ebf95d0cad27d76087954aa399b515a"
            ],
            "index": "pypi",
            "version": "==18.8.0"
        },
        "flake8-import-order": {
            "hashes": [
                "sha256:9be5ca10d791d458eaa833dd6890ab2db37be80384707b0f76286ddd13c16cbf",
                "sha256:feca2fd0a17611b33b7fa84449939196c2c82764e262486d5c3e143ed77d387b"
            ],
            "index": "pypi",
            "version": "==0.18"
        },
        "flake8-string-format": {
            "hashes": [
                "sha256:68ea72a1a5b75e7018cae44d14f32473c798cf73d75cbaed86c6a9a907b770b2",
                "sha256:774d56103d9242ed968897455ef49b7d6de272000cfa83de5814273a868832f1"
            ],
            "index": "pypi",
            "version": "==0.2.3"
        },
        "flake8-tidy-imports": {
            "hashes": [
                "sha256:5fc28c82bba16abb4f1154dc59a90487f5491fbdb27e658cbee241e8fddc1b91",
                "sha256:c05c9f7dadb5748a04b6fa1c47cb6ae5a8170f03cfb1dca8b37aec58c1ee6d15"
            ],
            "index": "pypi",
            "version": "==1.1.0"
        },
        "flake8-todo": {
            "hashes": [
                "sha256:6e4c5491ff838c06fe5a771b0e95ee15fc005ca57196011011280fc834a85915"
            ],
            "index": "pypi",
            "version": "==0.7"
        },
        "mccabe": {
            "hashes": [
                "sha256:ab8a6258860da4b6677da4bd2fe5dc2c659cff31b3ee4f7f5d64e79735b80d42",
                "sha256:dd8d182285a0fe56bace7f45b5e7d1a6ebcbf524e8f3bd87eb0f125271b8831f"
            ],
            "version": "==0.6.1"
        },
        "pycodestyle": {
            "hashes": [
                "sha256:74abc4e221d393ea5ce1f129ea6903209940c1ecd29e002e8c6933c2b21026e0",
                "sha256:cbc619d09254895b0d12c2c691e237b2e91e9b2ecf5e84c26b35400f93dcfb83",
                "sha256:cbfca99bd594a10f674d0cd97a3d802a1fdef635d4361e1a2658de47ed261e3a"
            ],
            "version": "==2.4.0"
        },
        "pyflakes": {
            "hashes": [
                "sha256:9a7662ec724d0120012f6e29d6248ae3727d821bba522a0e6b356eff19126a49",
                "sha256:f661252913bc1dbe7fcfcbf0af0db3f42ab65aabd1a6ca68fe5d466bace94dae"
            ],
            "version": "==2.0.0"
        }
    }
}<|MERGE_RESOLUTION|>--- conflicted
+++ resolved
@@ -1,11 +1,7 @@
 {
     "_meta": {
         "hash": {
-<<<<<<< HEAD
-            "sha256": "28b57db4238f6dced9fe49be714328f1c01d01b7b16a2cda865b17ef726e9dc3"
-=======
-            "sha256": "577eb73d927cf69687453acf1d06c40b81aedab40a238402f14d5a9385413bc0"
->>>>>>> 87580f34
+            "sha256": "60a2d099395f3bba77488211c02604c5ad301bf7b806beda2b06601e889c5597"
         },
         "pipfile-spec": 6,
         "requires": {
@@ -39,33 +35,6 @@
             "git": "https://github.com/Rapptz/discord.py",
             "ref": "rewrite"
         },
-<<<<<<< HEAD
-        "pycares": {
-            "hashes": [
-                "sha256:0e81c971236bb0767354f1456e67ab6ae305f248565ce77cd413a311f9572bf5",
-                "sha256:11c0ff3ccdb5a838cbd59a4e59df35d31355a80a61393bca786ca3b44569ba10",
-                "sha256:170d62bd300999227e64da4fa85459728cc96e62e44780bbc86a915fdae01f78",
-                "sha256:36f4c03df57c41a87eb3d642201684eb5a8bc194f4bafaa9f60ee6dc0aef8e40",
-                "sha256:371ce688776da984c4105c8ca760cc60944b9b49ccf8335c71dc7669335e6173",
-                "sha256:3a2234516f7db495083d8bba0ccdaabae587e62cfcd1b8154d5d0b09d3a48dfc",
-                "sha256:3f288586592c697109b2b06e3988b7e17d9765887b5fc367010ee8500cbddc86",
-                "sha256:40134cee03c8bbfbc644d4c0bc81796e12dd012a5257fb146c5a5417812ee5f7",
-                "sha256:722f5d2c5f78d47b13b0112f6daff43ce4e08e8152319524d14f1f917cc5125e",
-                "sha256:7b18fab0ed534a898552df91bc804bd62bb3a2646c11e054baca14d23663e1d6",
-                "sha256:8a39d03bd99ea191f86b990ef67ecce878d6bf6518c5cde9173fb34fb36beb5e",
-                "sha256:8ea263de8bf1a30b0d87150b4aa0e3203cf93bc1723ea3e7408a7d25e1299217",
-                "sha256:943e2dc67ff45ab4c81d628c959837d01561d7e185080ab7a276b8ca67573fb5",
-                "sha256:9d56a54c93e64b30c0d31f394d9890f175edec029cd846221728f99263cdee82",
-                "sha256:b95b339c11d824f0bb789d31b91c8534916fcbdce248cccce216fa2630bb8a90",
-                "sha256:bbfd9aba1e172cd2ab7b7142d49b28cf44d6451c4a66a870aff1dc3cb84849c7",
-                "sha256:d8637bcc2f901aa61ec1d754abc862f9f145cb0346a0249360df4c159377018e",
-                "sha256:e2446577eeea79d2179c9469d9d4ce3ab8a07d7985465c3cb91e7d74abc329b6",
-                "sha256:e72fa163f37ae3b09f143cc6690a36f012d13e905d142e1beed4ec0e593ff657",
-                "sha256:f32b7c63094749fbc0c1106c9a785666ec8afd49ecfe7002a30bb7c42e62b47c",
-                "sha256:f50be4dd53f009cfb4b98c3c6b240e18ff9b17e3f1c320bd594bb83eddabfcb2"
-            ],
-            "version": "==2.3.0"
-=======
         "pillow": {
             "hashes": [
                 "sha256:00203f406818c3f45d47bb8fe7e67d3feddb8dcbbd45a289a1de7dd789226360",
@@ -121,7 +90,32 @@
             ],
             "index": "pypi",
             "version": "==5.3.0"
->>>>>>> 87580f34
+        },
+        "pycares": {
+            "hashes": [
+                "sha256:0e81c971236bb0767354f1456e67ab6ae305f248565ce77cd413a311f9572bf5",
+                "sha256:11c0ff3ccdb5a838cbd59a4e59df35d31355a80a61393bca786ca3b44569ba10",
+                "sha256:170d62bd300999227e64da4fa85459728cc96e62e44780bbc86a915fdae01f78",
+                "sha256:36f4c03df57c41a87eb3d642201684eb5a8bc194f4bafaa9f60ee6dc0aef8e40",
+                "sha256:371ce688776da984c4105c8ca760cc60944b9b49ccf8335c71dc7669335e6173",
+                "sha256:3a2234516f7db495083d8bba0ccdaabae587e62cfcd1b8154d5d0b09d3a48dfc",
+                "sha256:3f288586592c697109b2b06e3988b7e17d9765887b5fc367010ee8500cbddc86",
+                "sha256:40134cee03c8bbfbc644d4c0bc81796e12dd012a5257fb146c5a5417812ee5f7",
+                "sha256:722f5d2c5f78d47b13b0112f6daff43ce4e08e8152319524d14f1f917cc5125e",
+                "sha256:7b18fab0ed534a898552df91bc804bd62bb3a2646c11e054baca14d23663e1d6",
+                "sha256:8a39d03bd99ea191f86b990ef67ecce878d6bf6518c5cde9173fb34fb36beb5e",
+                "sha256:8ea263de8bf1a30b0d87150b4aa0e3203cf93bc1723ea3e7408a7d25e1299217",
+                "sha256:943e2dc67ff45ab4c81d628c959837d01561d7e185080ab7a276b8ca67573fb5",
+                "sha256:9d56a54c93e64b30c0d31f394d9890f175edec029cd846221728f99263cdee82",
+                "sha256:b95b339c11d824f0bb789d31b91c8534916fcbdce248cccce216fa2630bb8a90",
+                "sha256:bbfd9aba1e172cd2ab7b7142d49b28cf44d6451c4a66a870aff1dc3cb84849c7",
+                "sha256:d8637bcc2f901aa61ec1d754abc862f9f145cb0346a0249360df4c159377018e",
+                "sha256:e2446577eeea79d2179c9469d9d4ce3ab8a07d7985465c3cb91e7d74abc329b6",
+                "sha256:e72fa163f37ae3b09f143cc6690a36f012d13e905d142e1beed4ec0e593ff657",
+                "sha256:f32b7c63094749fbc0c1106c9a785666ec8afd49ecfe7002a30bb7c42e62b47c",
+                "sha256:f50be4dd53f009cfb4b98c3c6b240e18ff9b17e3f1c320bd594bb83eddabfcb2"
+            ],
+            "version": "==2.3.0"
         },
         "python-dateutil": {
             "hashes": [
