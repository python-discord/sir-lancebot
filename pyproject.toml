[tool.poetry]
name = "sir-lancebot"
version = "0.1.0"
description = "A Discord bot designed as a fun and beginner-friendly learning environment for writing bot features and learning open-source."
authors = ["Python Discord <info@pythondiscord.com>"]
license = "MIT"

[tool.poetry.dependencies]
python = "^3.9"
"discord.py" = {url = "https://github.com/Rapptz/discord.py/archive/45d498c1b76deaf3b394d17ccf56112fa691d160.zip"}
aiodns = "~=2.0"
aioredis = "~1.3"
rapidfuzz = "~=1.4"
arrow = "~=1.1.0"
<<<<<<< HEAD
fuzzywuzzy = "~=0.17"
beautifulsoup4 = "~=4.9"
=======
>>>>>>> 8c06a8a6
pillow = "~=8.1"
sentry-sdk = "~=0.19"
PyYAML = "~=5.4"
async-rediscache = {extras = ["fakeredis"], version = "~=0.1.4"}
emojis = "~=0.6.0"
matplotlib = "~=3.4.1"
lxml = "~=4.4"

[tool.poetry.dev-dependencies]
flake8 = "~=3.8"
flake8-annotations = "~=2.3"
flake8-bugbear = "~=20.1"
flake8-docstrings = "~=1.5"
flake8-import-order = "~=0.18"
flake8-string-format = "~=0.3"
flake8-tidy-imports = "~=4.1"
flake8-todo = "~=0.7"
pep8-naming = "~=0.11"
pre-commit = "~=2.1"
taskipy = "^1.6.0"
python-dotenv = "^0.15.0"

[tool.taskipy.tasks]
start = "python -m bot"
lint = "pre-commit run --all-files"
precommit = "pre-commit install"

[build-system]
requires = ["poetry-core>=1.0.0"]
build-backend = "poetry.core.masonry.api"<|MERGE_RESOLUTION|>--- conflicted
+++ resolved
@@ -12,11 +12,7 @@
 aioredis = "~1.3"
 rapidfuzz = "~=1.4"
 arrow = "~=1.1.0"
-<<<<<<< HEAD
-fuzzywuzzy = "~=0.17"
 beautifulsoup4 = "~=4.9"
-=======
->>>>>>> 8c06a8a6
 pillow = "~=8.1"
 sentry-sdk = "~=0.19"
 PyYAML = "~=5.4"
